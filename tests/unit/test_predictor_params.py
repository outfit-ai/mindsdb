--- conflicted
+++ resolved
@@ -1,10 +1,6 @@
 from unittest.mock import patch
 
 import pandas as pd
-<<<<<<< HEAD
-from type_infer.infer import dtype
-=======
->>>>>>> c5b4feb6
 
 from mindsdb_sql import parse_sql
 
