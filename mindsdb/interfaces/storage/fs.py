--- conflicted
+++ resolved
@@ -35,6 +35,11 @@
 
 
 RESOURCE_GROUP = RESOURCE_GROUP()
+
+
+DIR_LOCK_FILE_NAME = 'dir.lock'
+DIR_LAST_MODIFIED_FILE_NAME = 'last_modified.txt'
+SERVICE_FILES_NAMES = (DIR_LOCK_FILE_NAME, DIR_LAST_MODIFIED_FILE_NAME)
 
 
 def copy(src, dst):
@@ -147,7 +152,7 @@
             mode (str): lock for read (r) or write (w)
         """
         self._local_path = local_path
-        self._lock_file_name = 'dir.lock'
+        self._lock_file_name = DIR_LOCK_FILE_NAME
         self._lock_file_path = local_path / self._lock_file_name
         self._mode = fcntl.LOCK_EX if mode == 'w' else fcntl.LOCK_SH
 
@@ -229,7 +234,7 @@
             Returns:
                 datetime | None
         """
-        last_modified_file_path = Path(base_dir) / local_name / 'last_modified.txt'
+        last_modified_file_path = Path(base_dir) / local_name / DIR_LAST_MODIFIED_FILE_NAME
         if last_modified_file_path.is_file() is False:
             return None
         try:
@@ -248,7 +253,7 @@
                 local_name (str): folder name
                 last_modified (datetime)
         """
-        last_modified_file_path = Path(base_dir) / local_name / 'last_modified.txt'
+        last_modified_file_path = Path(base_dir) / local_name / DIR_LAST_MODIFIED_FILE_NAME
         last_modified_text = last_modified.strftime(self.dt_format)
         last_modified_file_path.write_text(last_modified_text)
 
@@ -332,7 +337,7 @@
                     os.chdir(base_dir)
                     with tarfile.open(fileobj=fh, mode='w:gz', compresslevel=compression_level) as tar:
                         for path in dir_path.iterdir():
-                            if path.is_file() and path.name in ('dir.lock', 'last_modified.txt'):
+                            if path.is_file() and path.name in SERVICE_FILES_NAMES:
                                 continue
                             tar.add(path.relative_to(base_dir))
                     os.chdir(old_cwd)
@@ -417,17 +422,9 @@
         )
 
     @profiler.profile()
-<<<<<<< HEAD
     def push_path(self, path, compression_level: int = 9):
         # TODO implement push per element
         self.push(compression_level=compression_level)
-=======
-    def push_path(self, path):
-        if self.sync:
-            return
-        with FileLock(self.folder_path):
-            self.fs_store.put(os.path.join(self.folder_name, path), str(self.resource_group_path))
->>>>>>> 49a10d92
 
     @profiler.profile()
     def pull(self):
@@ -437,30 +434,9 @@
         )
 
     @profiler.profile()
-<<<<<<< HEAD
     def pull_path(self, path):
         # TODO implement pull per element
         self.pull()
-=======
-    def _pull_no_lock(self):
-        try:
-            self.fs_store.get(str(self.folder_name), str(self.resource_group_path))
-        except Exception:
-            pass
-
-    @profiler.profile()
-    def pull_path(self, path, update=True):
-        with FileLock(self.folder_path):
-            if update is False:
-                # not pull from source if object is exist
-                if os.path.exists(self.resource_group_path / self.folder_name / path):
-                    return
-            try:
-                # TODO not sync if not changed?
-                self.fs_store.get(os.path.join(self.folder_name, path), str(self.resource_group_path))
-            except Exception:
-                pass
->>>>>>> 49a10d92
 
     @profiler.profile()
     def file_set(self, name, content):
