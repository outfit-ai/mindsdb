--- conflicted
+++ resolved
@@ -22,48 +22,9 @@
 from functools import partial
 import select
 import base64
-from typing import List, Dict, Optional
-
-<<<<<<< HEAD
+from typing import List, Dict
+
 from lightwood.api import dtype
-=======
-import pandas as pd
-from mindsdb_sql import parse_sql
-from mindsdb_sql.parser.ast import (
-    RollbackTransaction,
-    CommitTransaction,
-    StartTransaction,
-    BinaryOperation,
-    DropDatabase,
-    NullConstant,
-    CreateTable,
-    TableColumn,
-    Identifier,
-    DropTables,
-    Parameter,
-    Operation,
-    Describe,
-    Constant,
-    Function,
-    Explain,
-    Delete,
-    Insert,
-    Select,
-    Star,
-    Show,
-    Set,
-    Use
-)
-from mindsdb_sql.parser.dialects.mysql import Variable
-from mindsdb_sql.parser.dialects.mindsdb import (
-    CreateDatasource,
-    RetrainPredictor,
-    CreatePredictor,
-    DropDatasource,
-    DropPredictor,
-    CreateView
-)
->>>>>>> 755b8adc
 
 from mindsdb.utilities.wizards import make_ssl_cert
 from mindsdb.utilities.config import Config
@@ -77,17 +38,9 @@
     SqlApiException,
 
 )
-<<<<<<< HEAD
 
 from mindsdb.api.mysql.mysql_proxy.external_libs.mysql_scramble import scramble as scramble_func
 
-=======
-from mindsdb.api.mysql.mysql_proxy.utilities.functions import get_column_in_case
-from mindsdb.api.mysql.mysql_proxy.external_libs.mysql_scramble import scramble as scramble_func
-from mindsdb.api.mysql.mysql_proxy.classes.sql_query import (
-    SQLQuery,
-)
->>>>>>> 755b8adc
 from mindsdb.api.mysql.mysql_proxy.libs.constants.mysql import (
     getConstName,
     CHARSET_NUMBERS,
@@ -100,6 +53,7 @@
     FIELD_FLAG,
     CAPABILITIES
 )
+
 from mindsdb.api.mysql.mysql_proxy.data_types.mysql_packets import (
     ErrPacket,
     HandshakePacket,
@@ -117,18 +71,14 @@
     STMTPrepareHeaderPacket,
     BinaryResultsetRowPacket
 )
-<<<<<<< HEAD
 
 from numpy import dtype as np_dtype
 from pandas.api import types as pd_types
 
-=======
->>>>>>> 755b8adc
 from mindsdb.interfaces.datastore.datastore import DataStore
 from mindsdb.interfaces.model.model_interface import ModelInterface
 from mindsdb.interfaces.database.integrations import IntegrationController
 from mindsdb.interfaces.database.views import ViewController
-from mindsdb.integrations import CHECKERS as DB_CONNECTION_CHECKERS
 
 from .executor.executor import Executor
 
@@ -382,1302 +332,11 @@
         string = b''.join([x.accum() for x in packages])
         self.socket.sendall(string)
 
-<<<<<<< HEAD
-
-=======
-    def insert_predictor_answer(self, insert):
-        ''' Start learn new predictor.
-            Parameters:
-             - insert - dict with keys as columns of mindsb.predictors table.
-        '''
-        model_interface = self.session.model_interface
-        data_store = self.session.data_store
-
-        select_data_query = insert.get('select_data_query')
-        if isinstance(select_data_query, str) is False or len(select_data_query) == 0:
-            return SQLAnswer(
-                RESPONSE_TYPE.ERROR,
-                error_code=ERR.ER_WRONG_ARGUMENTS,
-                error_message="'select_data_query' should not be empty"
-            )
-
-        models = model_interface.get_models()
-        if insert['name'] in [x['name'] for x in models]:
-            return SQLAnswer(
-                RESPONSE_TYPE.ERROR,
-                error_code=ERR.ER_WRONG_ARGUMENTS,
-                error_message=f"predictor with name '{insert['name']}'' already exists"
-            )
-
-        kwargs = {}
-        if isinstance(insert.get('training_options'), str) \
-                and len(insert['training_options']) > 0:
-            try:
-                kwargs = json.loads(insert['training_options'])
-            except Exception:
-                return SQLAnswer(
-                    RESPONSE_TYPE.ERROR,
-                    error_code=ERR.ER_WRONG_ARGUMENTS,
-                    error_message='training_options should be in valid JSON string'
-                )
-
-        integration = self.session.integration
-        if isinstance(integration, str) is False or len(integration) == 0:
-            return SQLAnswer(
-                RESPONSE_TYPE.ERROR,
-                error_code=ERR.ER_WRONG_ARGUMENTS,
-                error_message='select_data_query can be used only in query from database'
-            )
-        insert['select_data_query'] = insert['select_data_query'].replace(r"\'", "'")
-        ds_name = data_store.get_vacant_name(insert['name'])
-        ds = data_store.save_datasource(ds_name, integration, {'query': insert['select_data_query']})
-
-        insert['predict'] = [x.strip() for x in insert['predict'].split(',')]
-
-        ds_data = data_store.get_datasource(ds_name)
-        if ds_data is None:
-            raise ErBadDbError(f"DataSource '{ds_name}' does not exists")
-        ds_columns = [x['name'] for x in ds_data['columns']]
-        for col in insert['predict']:
-            if col not in ds_columns:
-                data_store.delete_datasource(ds_name)
-                raise ErKeyColumnDoesNotExist(f"Column '{col}' not exists")
-
-        try:
-            insert['predict'] = self._check_predict_columns(insert['predict'], ds_columns)
-        except Exception:
-            data_store.delete_datasource(ds_name)
-            raise
-
-        model_interface.learn(
-            insert['name'], ds, insert['predict'], ds_data['id'], kwargs=kwargs, delete_ds_on_fail=True
-        )
-
-        return SQLAnswer(RESPONSE_TYPE.OK)
-
-    def _check_predict_columns(self, predict_column_names, ds_column_names):
-        ''' validate 'predict' column names
-
-            predict_column_names: list of 'predict' columns
-            ds_column_names: list of all datasource columns
-        '''
-        cleaned_predict_column_names = []
-        for predict_column_name in predict_column_names:
-            candidate = None
-            for column_name in ds_column_names:
-                if column_name == predict_column_name:
-                    if candidate is not None:
-                        raise ErKeyColumnDoesNotExist("It is not possible to determine appropriate column name for 'predict' column: {predict_column_name}")
-                    candidate = column_name
-            if candidate is None:
-                for column_name in ds_column_names:
-                    if column_name.lower() == predict_column_name.lower():
-                        if candidate is not None:
-                            raise ErKeyColumnDoesNotExist("It is not possible to determine appropriate column name for 'predict' column: {predict_column_name}")
-                        candidate = column_name
-            if candidate is None:
-                raise ErKeyColumnDoesNotExist(f"Datasource has not column with name '{predict_column_name}'")
-            cleaned_predict_column_names.append(candidate)
-
-        if len(cleaned_predict_column_names) != len(set(cleaned_predict_column_names)):
-            raise ErDubFieldName("'predict' column name is duplicated")
-
-        return cleaned_predict_column_names
-
-    def _get_model_info(self, data):
-        models_data = data.get("submodel_data", [])
-        if models_data == []:
-            raise ErBadTableError("predictor doesn't contain enough data to generate 'model' attribute")
-        data = []
-        for model in models_data:
-            m_data = []
-            m_data.append(model["name"])
-            m_data.append(model["accuracy"])
-            m_data.append(model.get("training_time", "unknown"))
-            m_data.append(1 if model["is_best"] else 0)
-            data.append(m_data)
-        return data
-
-    def _get_features_info(self, data):
-        ai_info = data.get('json_ai', {})
-        if ai_info == {}:
-            raise ErBadTableError("predictor doesn't contain enough data to generate 'feature' attribute.")
-        data = []
-        dtype_dict = ai_info["dtype_dict"]
-        for column in dtype_dict:
-            c_data = []
-            c_data.append(column)
-            c_data.append(dtype_dict[column])
-            c_data.append(ai_info["encoders"][column]["module"])
-            if ai_info["encoders"][column]["args"].get("is_target", "False") == "True":
-                c_data.append("target")
-            else:
-                c_data.append("feature")
-            data.append(c_data)
-        return data
-
-    def _get_ensemble_data(self, data):
-        ai_info = data.get('json_ai', {})
-        if ai_info == {}:
-            raise ErBadTableError("predictor doesn't contain enough data to generate 'ensamble' attribute. Please wait until predictor is complete.")
-        ai_info_str = json.dumps(ai_info, indent=2)
-        return [[ai_info_str]]
-
-    def answer_describe_predictor(self, predictor_value):
-        predictor_attr = None
-        if isinstance(predictor_value, (list, tuple)):
-            predictor_name = predictor_value[0]
-            predictor_attr = predictor_value[1]
-        else:
-            predictor_name = predictor_value
-        model_interface = self.session.model_interface
-        models = model_interface.get_models()
-        if predictor_name not in [x['name'] for x in models]:
-            raise ErBadTableError(f"Can't describe predictor. There is no predictor with name '{predictor_name}'")
-        description = model_interface.get_model_description(predictor_name)
-
-        if predictor_attr is None:
-            columns = [{
-                'table_name': '',
-                'name': 'accuracies',
-                'type': TYPES.MYSQL_TYPE_VAR_STRING
-            }, {
-                'table_name': '',
-                'name': 'column_importances',
-                'type': TYPES.MYSQL_TYPE_VAR_STRING
-            }, {
-                'table_name': '',
-                'name': "outputs",
-                'type': TYPES.MYSQL_TYPE_VAR_STRING
-            }, {
-                'table_name': '',
-                'name': 'inputs',
-                'type': TYPES.MYSQL_TYPE_VAR_STRING
-            }, {
-                'table_name': '',
-                'name': 'datasource',
-                'type': TYPES.MYSQL_TYPE_VAR_STRING
-            }, {
-                'table_name': '',
-                'name': 'model',
-                'type': TYPES.MYSQL_TYPE_VAR_STRING
-            }]
-            description = [
-                description['accuracies'],
-                description['column_importances'],
-                description['outputs'],
-                description['inputs'],
-                description['datasource'],
-                description['model']
-            ]
-            data = [description]
-        else:
-            data = model_interface.get_model_data(predictor_name)
-            if predictor_attr == "features":
-                data = self._get_features_info(data)
-                columns = [{
-                    'table_name': '',
-                    'name': 'column',
-                    'type': TYPES.MYSQL_TYPE_VAR_STRING
-                }, {
-                    'table_name': '',
-                    'name': 'type',
-                    'type': TYPES.MYSQL_TYPE_VAR_STRING
-                }, {
-                    'table_name': '',
-                    'name': "encoder",
-                    'type': TYPES.MYSQL_TYPE_VAR_STRING
-                }, {
-                    'table_name': '',
-                    'name': 'role',
-                    'type': TYPES.MYSQL_TYPE_VAR_STRING
-                }]
-            elif predictor_attr == "model":
-                data = self._get_model_info(data)
-                columns = [{
-                    'table_name': '',
-                    'name': 'name',
-                    'type': TYPES.MYSQL_TYPE_VAR_STRING
-                }, {
-                    'table_name': '',
-                    'name': 'performance',
-                    'type': TYPES.MYSQL_TYPE_VAR_STRING
-                }, {
-                    'table_name': '',
-                    'name': 'training_time',
-                    'type': TYPES.MYSQL_TYPE_VAR_STRING
-                }, {
-                    'table_name': '',
-                    'name': "selected",
-                    'type': TYPES.MYSQL_TYPE_VAR_STRING
-                }]
-            elif predictor_attr == "ensemble":
-                data = self._get_ensemble_data(data)
-                columns = [{
-                    'table_name': '',
-                    'name': 'ensemble',
-                    'type': TYPES.MYSQL_TYPE_VAR_STRING
-                }]
-            else:
-                raise ErNotSupportedYet("DESCRIBE '%s' predictor attribute is not supported yet" % predictor_attr)
-
-        return SQLAnswer(
-            resp_type=RESPONSE_TYPE.TABLE,
-            columns=columns,
-            data=data
-        )
-
-    def answer_retrain_predictor(self, predictor_name):
-        model_interface = self.session.model_interface
-        models = model_interface.get_models()
-        if predictor_name not in [x['name'] for x in models]:
-            raise ErBadTableError(f"Can't retrain predictor. There is no predictor with name '{predictor_name}'")
-        model_interface.update_model(predictor_name)
-        return SQLAnswer(RESPONSE_TYPE.OK)
-
-    def answer_create_datasource(self, struct: dict):
-        ''' create new datasource (integration in old terms)
-            Args:
-                struct: data for creating integration
-        '''
-        datasource_name = struct['datasource_name']
-        database_type = struct['database_type']
-        connection_args = struct['connection_args']
-        connection_args['type'] = database_type
-
-        # we have connection checkers not for any db. So do nothing if fail
-        # TODO return rich error message
-        connection_success = True
-        try:
-            checker_class = DB_CONNECTION_CHECKERS.get(database_type, None)
-            if checker_class is not None:
-                checker = checker_class(**connection_args)
-                connection_success = checker.check_connection()
-        except Exception:
-            pass
-        if connection_success is False:
-            raise SqlApiException("Can't connect to db")
-
-        integration = self.session.integration_controller.get(datasource_name)
-        if integration is not None:
-            raise SqlApiException(f"Database '{datasource_name}' already exists.")
-        self.session.integration_controller.add(datasource_name, connection_args)
-        return SQLAnswer(RESPONSE_TYPE.OK)
-
-    def answer_drop_tables(self, statement):
-        """ answer on 'drop table [if exists] {name}'
-            Args:
-                statement: ast
-        """
-        if statement.if_exists is False:
-            for table in statement.tables:
-                if len(table.parts) > 1:
-                    db_name = table.parts[0]
-                else:
-                    db_name = self.session.database
-                if db_name not in ['files', 'mindsdb']:
-                    raise SqlApiException(f"Cannot delete a table from database '{db_name}'")
-                table_name = table.parts[-1]
-                dn = self.session.datahub[db_name]
-                if dn.has_table(table_name) is False:
-                    raise SqlApiException(f"Cannot delete a table from database '{db_name}': table does not exists")
-
-        for table in statement.tables:
-            if len(table.parts) > 1:
-                db_name = table.parts[0]
-            else:
-                db_name = self.session.database
-            if db_name not in ['files', 'mindsdb']:
-                raise SqlApiException(f"Cannot delete a table from database '{db_name}'")
-            table_name = table.parts[-1]
-            dn = self.session.datahub[db_name]
-            if dn.has_table(table_name):
-                if db_name == 'mindsdb':
-                    self.session.datahub['mindsdb'].delete_predictor(table_name)
-                elif db_name == 'files':
-                    self.session.data_store.delete_file(table_name)
-        return SQLAnswer(RESPONSE_TYPE.OK)
-
-    def answer_drop_datasource(self, ds_name):
-        try:
-            ds = self.session.integration_controller.get(ds_name)
-            self.session.integration_controller.delete(ds['database_name'])
-        except Exception:
-            raise ErDbDropDelete(f"Something went wrong during deleting of datasource '{ds_name}'.")
-        return SQLAnswer(RESPONSE_TYPE.OK)
-
-    def answer_create_view(self, statement):
-        name = statement.name
-        query = str(statement.query_str)
-        datasource_name = statement.from_table.parts[-1]
-
-        self.session.view_interface.add(name, query, datasource_name)
-        return SQLAnswer(RESPONSE_TYPE.OK)
-
-    def answer_create_predictor(self, statement):
-        integration_name = None
-        struct = {
-            'predictor_name': statement.name.parts[-1],
-            'select': statement.query_str,
-            'predict': [x.parts[-1] for x in statement.targets]
-        }
-
-        if len(struct['predict']) > 1:
-            raise SqlApiException("Only one field can be in 'PREDICT'")
-        if isinstance(statement.integration_name, Identifier):
-            struct['integration_name'] = statement.integration_name.parts[-1]
-        if statement.using is not None:
-            struct['using'] = statement.using
-        if statement.datasource_name is not None:
-            struct['datasource_name'] = statement.datasource_name.parts[-1]
-        if statement.order_by is not None:
-            struct['order_by'] = [x.field.parts[-1] for x in statement.order_by]
-            if len(struct['order_by']) > 1:
-                raise SqlApiException("Only one field can be in 'ORDER BY'")
-        if statement.group_by is not None:
-            struct['group_by'] = [x.parts[-1] for x in statement.group_by]
-        if statement.window is not None:
-            struct['window'] = statement.window
-        if statement.horizon is not None:
-            struct['horizon'] = statement.horizon
-
-        model_interface = self.session.model_interface
-        data_store = self.session.data_store
-
-        models = model_interface.get_models()
-        model_names = [x['name'] for x in models]
-        if struct['predictor_name'] in model_names:
-            raise SqlApiException(f"Predictor with name '{struct['predictor_name']}' already exists. Each predictor must have unique name.")
-
-        predictor_name = struct['predictor_name']
-        integration_name = struct.get('integration_name')
-
-        if integration_name is not None:
-            if integration_name.lower().startswith('datasource.'):
-                ds_name = integration_name[integration_name.find('.') + 1:]
-                ds = data_store.get_datasource_obj(ds_name, raw=True)
-                ds_data = data_store.get_datasource(ds_name)
-            else:
-                if (
-                    self.session.integration_controller.get(integration_name) is None
-                    and integration_name not in ('views', 'files')
-                ):
-                    raise ErBadDbError(f"Unknown datasource: {integration_name}")
-
-                ds_name = struct.get('datasource_name')
-                if ds_name is None:
-                    ds_name = data_store.get_vacant_name(predictor_name)
-
-                ds_kwargs = {'query': struct['select']}
-                if integration_name in ('views', 'files'):
-                    parsed = parse_sql(struct['select'])
-                    query_table = parsed.from_table.parts[-1]
-                    if integration_name == 'files':
-                        ds_kwargs['mindsdb_file_name'] = query_table
-                    else:
-                        ds_kwargs['source'] = query_table
-                ds = data_store.save_datasource(ds_name, integration_name, ds_kwargs)
-                ds_data = data_store.get_datasource(ds_name)
-                ds_id = ds_data['id']
-
-            ds_column_names = [x['name'] for x in ds_data['columns']]
-            try:
-                predict = self._check_predict_columns(struct['predict'], ds_column_names)
-            except Exception as e:
-                data_store.delete_datasource(ds_name)
-                raise e
-
-            for i, p in enumerate(predict):
-                predict[i] = get_column_in_case(ds_column_names, p)
-        else:
-            ds = None
-            ds_id = None
-            predict = struct['predict']
-
-        timeseries_settings = {}
-        for w in ['order_by', 'group_by', 'window', 'horizon']:
-            if w in struct:
-                timeseries_settings[w] = struct.get(w)
-
-        kwargs = struct.get('using', {})
-        if len(timeseries_settings) > 0:
-            if 'timeseries_settings' not in kwargs:
-                kwargs['timeseries_settings'] = timeseries_settings
-            else:
-                if isinstance(kwargs.get('timeseries_settings'), str):
-                    kwargs['timeseries_settings'] = json.loads(kwargs['timeseries_settings'])
-                kwargs['timeseries_settings'].update(timeseries_settings)
-
-        # Cast all column names to same case
-        if isinstance(kwargs.get('timeseries_settings'), dict):
-            order_by = kwargs['timeseries_settings'].get('order_by')
-            if order_by is not None:
-                for i, col in enumerate(order_by):
-                    new_name = get_column_in_case(ds_column_names, col)
-                    if new_name is None:
-                        raise Exception(
-                            f'Cant get appropriate cast column case. Columns: {ds_column_names}, column: {col}'
-                        )
-                    kwargs['timeseries_settings']['order_by'][i] = new_name
-            group_by = kwargs['timeseries_settings'].get('group_by')
-            if group_by is not None:
-                for i, col in enumerate(group_by):
-                    new_name = get_column_in_case(ds_column_names, col)
-                    kwargs['timeseries_settings']['group_by'][i] = new_name
-                    if new_name is None:
-                        raise Exception(
-                            f'Cant get appropriate cast column case. Columns: {ds_column_names}, column: {col}'
-                        )
-
-        model_interface.learn(predictor_name, ds, predict, ds_id, kwargs=kwargs, delete_ds_on_fail=True)
-
-        return SQLAnswer(RESPONSE_TYPE.OK)
-
-    def delete_predictor_query(self, query):
-
-        query2 = Select(targets=[Identifier('name')],
-                        from_table=query.table,
-                        where=query.where)
-        # fake_sql = sql.strip(' ')
-        # fake_sql = 'select name ' + fake_sql[len('delete '):]
-        sqlquery = SQLQuery(
-            query2.to_string(),
-            session=self.session
-        )
-
-        result = sqlquery.fetch(
-            self.session.datahub
-        )
-
-        if result['success'] is False:
-            self.packet(
-                ErrPacket,
-                err_code=result['error_code'],
-                msg=result['msg']
-            ).send()
-            return
-
-        predictors_names = [x[0] for x in result['result']]
-
-        if len(predictors_names) == 0:
-            raise SqlApiException('nothing to delete')
-
-        for predictor_name in predictors_names:
-            self.session.datahub['mindsdb'].delete_predictor(predictor_name)
-
-    def handle_custom_command(self, command):
-        command = command.strip(' ;').split()
-
-        if command[0].lower() == 'delete' and command[1].lower() == 'predictor':
-            if len(command) != 3:
-                return SQLAnswer(
-                    RESPONSE_TYPE.ERROR,
-                    error_code=ERR.ER_SYNTAX_ERROR,
-                    error_message="wrong syntax of 'DELETE PREDICTOR {NAME}' command"
-                )
-            predictor_name = command[2]
-            self.delete_predictor_query(parse_sql(
-                f"delete from mindsdb.predictors where name = '{predictor_name}'",
-                'mindsdb'
-            ))
-            return SQLAnswer(RESPONSE_TYPE.OK)
-
-        return SQLAnswer(
-            RESPONSE_TYPE.ERROR,
-            error_code=ERR.ER_SYNTAX_ERROR,
-            error_message="at this moment only 'delete predictor' command supported"
-        )
-
-    def to_mysql_type(self, type_name):
-        if type_name == 'str':
-            return TYPES.MYSQL_TYPE_VAR_STRING
-
-        # unknown
-        return TYPES.MYSQL_TYPE_VAR_STRING
-
-    def answer_stmt_prepare(self, sql):
-        sqlquery = SQLQuery(
-            sql,
-            session=self.session,
-            execute=False
-        )
-
-        stmt_id = self.session.register_stmt(sqlquery)
-        prepared_stmt = self.session.prepared_stmts[stmt_id]
-
-        sqlquery.prepare_query()
-        parameters = sqlquery.parameters
-        columns_def = sqlquery.columns
-
-        statement = sqlquery.query
-        if isinstance(statement, Insert):
-            prepared_stmt['type'] = 'insert'
-
-            # ???
-            if (
-                len(statement.table.parts) > 1 and statement.table.parts[0].lower() != 'mindsdb'
-                or len(statement.table.parts) == 1 and self.session.database != 'mindsdb'
-            ):
-                raise ErNonInsertableTable("Only parametrized insert into table from 'mindsdb' database supported at this moment")
-            table_name = statement.table.parts[-1]
-            if table_name != 'predictors':
-                raise ErNonInsertableTable("Only parametrized insert into 'predictors' supported at this moment")
-
-            # new_statement = Select(
-            #     targets=statement.columns,
-            #     from_table=Identifier(parts=['mindsdb', table_name]),
-            #     limit=Constant(0)
-            # )
-
-            # parameters = []
-            # for row in statement.values:
-            #     for item in row:
-            #         if type(item) == Parameter:
-            #             num_params = num_params + 1
-            # num_columns = len(query.columns) - num_params
-
-            # ???
-            # if len(sqlquery.columns) != len(sqlquery.parameters):
-            #     raise ErNonInsertableTable("At this moment supported only insert where all values is parameters.")
-
-            columns_def = []
-            for col in sqlquery.columns:
-                col = col.copy()
-                col['charset'] = CHARSET_NUMBERS['binary']
-                columns_def.append(col)
-
-        elif isinstance(statement, Select) and statement.mode == 'FOR UPDATE':
-            # postgres when execute "delete from mindsdb.predictors where name = 'x'" sends for it prepare statement:
-            # 'select name from mindsdb.predictors where name = 'x' FOR UPDATE;'
-            # and after it send prepare for delete query.
-            prepared_stmt['type'] = 'lock'
-
-            # statement.cut_from_tail('for update')
-            # query = SQLQuery(statement.sql, session=self.session)
-            # num_columns = len(query.columns)
-            # parameters = []
-            for col in columns_def:
-                col['charset'] = CHARSET_NUMBERS['utf8_general_ci']
-
-        elif isinstance(statement, Delete):
-            prepared_stmt['type'] = 'delete'
-            #
-            # fake_sql = sql.replace('?', '"?"')
-            # fake_sql = 'select name ' + fake_sql[len('delete '):]
-            # query = SQLQuery(fake_sql, session=self.session)
-            # num_columns = 0
-            # num_params = sql.count('?')
-            columns_def = []
-            for col in sqlquery.parameters:
-                columns_def.append(dict(
-                    database='',
-                    table_alias='',
-                    table_name='',
-                    alias=col.name,
-                    name='',
-                    type=TYPES.MYSQL_TYPE_VAR_STRING,
-                    charset=CHARSET_NUMBERS['utf8_general_ci'],
-                    flags=sum([FIELD_FLAG.BINARY_COLLATION])
-                ))
-        # elif statement.keyword == 'select' and 'connection_id()' in sql.lower():
-        #     prepared_stmt['type'] = 'select'
-        #     num_columns = 1
-        #     parameters = []
-        #     columns_def = [{
-        #         'database': '',
-        #         'table_name': '',
-        #         'name': 'conn_id',
-        #         'alias': 'conn_id',
-        #         'type': TYPES.MYSQL_TYPE_LONG,
-        #         'charset': CHARSET_NUMBERS['binary']
-        #     }]
-        elif isinstance(statement, Select):
-            prepared_stmt['type'] = 'select'
-        #     query = SQLQuery(sql, session=self.session)
-        #     num_columns = len(query.columns)
-        #     parameters = []
-        #     columns_def = query.columns
-        elif isinstance(statement, Show) and statement.category in (
-            'variables', 'session variables', 'show session status'
-        ):
-            prepared_stmt['type'] = 'show variables'
-            num_columns = 2
-            parameters = []
-            columns_def = [{
-                'table_name': '',
-                'name': 'Variable_name',
-                'type': TYPES.MYSQL_TYPE_VAR_STRING
-            }, {
-                'table_name': '',
-                'name': 'Value',
-                'type': TYPES.MYSQL_TYPE_VAR_STRING
-            }]
-        else:
-            raise SqlApiException(f"Only 'SELECT' and 'INSERT' statements supported. Got: {sql}")
-
-        packages = [
-            self.packet(
-                STMTPrepareHeaderPacket,
-                stmt_id=stmt_id,
-                num_columns=len(columns_def),
-                num_params=len(parameters)
-            )
-        ]
-
-        parameters_def = sqlquery.to_mysql_columns(parameters)
-        if len(parameters_def) > 0:
-            packages.extend(
-                self._get_column_defenition_packets(parameters_def)
-            )
-            if self.client_capabilities.DEPRECATE_EOF is False:
-                status = sum([SERVER_STATUS.SERVER_STATUS_AUTOCOMMIT])
-                packages.append(self.packet(EofPacket, status=status))
-
-        if len(columns_def) > 0:
-            packages.extend(
-                self._get_column_defenition_packets(columns_def)
-            )
-
-            if self.client_capabilities.DEPRECATE_EOF is False:
-                status = sum([SERVER_STATUS.SERVER_STATUS_AUTOCOMMIT])
-                packages.append(self.packet(EofPacket, status=status))
-
-        self.send_package_group(packages)
-
-    def answer_stmt_execute(self, stmt_id, parameters):
-        prepared_stmt = self.session.prepared_stmts[stmt_id]
-
-        sqlquery = prepared_stmt['statement']
-        sqlquery.execute_query(parameters)
-        query = sqlquery.query
-        if prepared_stmt['type'] == 'select':
-            # sql = prepared_stmt['statement'].sql
-
-            # +++
-
-            if query == Select(targets=[Function(op='connection_id', args=())]):
-                result = self.answer_connection_id()
-                self.send_query_answer(result)
-                return
-            # ---
-
-            # +++
-            # if "SELECT `table_name`, `column_name`" in sql:
-            #     # TABLEAU
-            #     # SELECT `table_name`, `column_name`
-            #     # FROM `information_schema`.`columns`
-            #     # WHERE `data_type`='enum' AND `table_schema`='mindsdb'
-            #     packages = self.get_tabel_packets(
-            #         columns=[{
-            #             'table_name': '',
-            #             'name': 'TABLE_NAME',
-            #             'type': TYPES.MYSQL_TYPE_VAR_STRING
-            #         }, {
-            #             'table_name': '',
-            #             'name': 'COLUMN_NAME',
-            #             'type': TYPES.MYSQL_TYPE_VAR_STRING
-            #         }],
-            #         data=[]
-            #     )
-            #     if self.client_capabilities.DEPRECATE_EOF is True:
-            #         packages.append(self.packet(OkPacket, eof=True))
-            #     else:
-            #         packages.append(self.packet(EofPacket))
-            #     self.send_package_group(packages)
-            #     return
-            # # ---
-
-            columns = sqlquery.columns
-            packages = [self.packet(ColumnCountPacket, count=len(columns))]
-            packages.extend(self._get_column_defenition_packets(columns))
-
-            packages.append(self.last_packet(status=0x0062))
-            self.send_package_group(packages)
-        elif prepared_stmt['type'] == 'insert':
-            # statement = parse_sql(prepared_stmt['statement'].sql, dialect='mindsdb')
-            # parameter_index = 0
-            # for row in query.values:
-            #     for item_index, item in enumerate(row):
-            #         if type(item) == Parameter:
-            #             row[item_index] = Constant(parameters[parameter_index])
-            #             parameter_index += 1
-            result = self.process_insert(query)
-            self.send_query_answer(result)
-            return
-        elif prepared_stmt['type'] == 'lock':
-            # sql = prepared_stmt['statement'].sql
-            # query = SQLQuery(sql, session=self.session)
-
-            columns = sqlquery.columns
-            packages = [self.packet(ColumnCountPacket, count=len(columns))]
-            packages.extend(self._get_column_defenition_packets(columns))
-
-            status = sum([
-                SERVER_STATUS.SERVER_STATUS_AUTOCOMMIT,
-                SERVER_STATUS.SERVER_STATUS_CURSOR_EXISTS,
-            ])
-
-            packages.append(self.last_packet(status=status))
-            self.send_package_group(packages)
-        elif prepared_stmt['type'] == 'delete':
-            if len(parameters) == 0:
-                raise SqlApiException("Delete statement must content 'where' filter")
-            # sql = prepared_stmt['statement'].sql
-            # sql = sql[:sql.find('?')] + f"'{parameters[0]}'"
-            self.delete_predictor_query(query)
-            self.packet(OkPacket, affected_rows=1).send()
-        elif prepared_stmt['type'] == 'show variables':
-            # sql = prepared_stmt['statement'].sql
-
-            packages = []
-            packages += self.get_tabel_packets(
-                columns=[{
-                    'table_name': 'session_variables',
-                    'name': 'Variable_name',
-                    'type': TYPES.MYSQL_TYPE_VAR_STRING
-                }, {
-                    'table_name': 'session_variables',
-                    'name': 'Value',
-                    'type': TYPES.MYSQL_TYPE_VAR_STRING
-                }],
-                data=[]
-            )
-
-            packages.append(self.last_packet())
-            self.send_package_group(packages)
-            return
-        else:
-            raise ErNotSupportedYet(f"Unknown statement type: {prepared_stmt['type']}")
-
-    def answer_stmt_fetch(self, stmt_id, limit=100000):
-        prepared_stmt = self.session.prepared_stmts[stmt_id]
-        # sql = prepared_stmt['statement'].sql
-        fetched = prepared_stmt['fetched']
-        # query = SQLQuery(sql, session=self.session)
-        sqlquery = prepared_stmt['statement']
-
-        result = sqlquery.fetch(
-            self.session.datahub
-        )
-
-        if result['success'] is False:
-            self.packet(
-                ErrPacket,
-                err_code=result['error_code'],
-                msg=result['msg']
-            ).send()
-            return
-
-        packages = []
-        columns = sqlquery.columns
-        for row in sqlquery.result[fetched:limit]:
-            packages.append(
-                self.packet(BinaryResultsetRowPacket, data=row, columns=columns)
-            )
-
-        prepared_stmt['fetched'] += len(sqlquery.result[fetched:limit])
-
-        if len(sqlquery.result) <= limit:
-            status = sum([
-                SERVER_STATUS.SERVER_STATUS_AUTOCOMMIT,
-                SERVER_STATUS.SERVER_STATUS_LAST_ROW_SENT,
-            ])
-        else:
-            status = sum([
-                SERVER_STATUS.SERVER_STATUS_AUTOCOMMIT,
-                SERVER_STATUS.SERVER_STATUS_CURSOR_EXISTS,
-            ])
-
-        packages.append(self.last_packet(status=status))
-        self.send_package_group(packages)
->>>>>>> 755b8adc
+
 
     def answer_stmt_close(self, stmt_id):
         self.session.unregister_stmt(stmt_id)
 
-<<<<<<< HEAD
-=======
-    def process_insert(self, statement):
-        db_name = self.session.database
-        if len(statement.table.parts) == 2:
-            db_name = statement.table.parts[0].lower()
-        table_name = statement.table.parts[-1].lower()
-        if db_name != 'mindsdb' or table_name != 'predictors':
-            raise ErNonInsertableTable("At this moment only insert to 'mindsdb.predictors' is possible")
-        column_names = []
-        for column_identifier in statement.columns:
-            if isinstance(column_identifier, Identifier):
-                if len(column_identifier.parts) != 1:
-                    raise ErKeyColumnDoesNotExist(f'Incorrect column name: {column_identifier}')
-                column_name = column_identifier.parts[0].lower()
-                column_names.append(column_name)
-            elif isinstance(column_identifier, TableColumn):
-                column_names.append(column_identifier.name)
-            else:
-                raise ErKeyColumnDoesNotExist(f'Incorrect column name: {column_identifier}')
-        if len(statement.values) > 1:
-            raise SqlApiException('At this moment only 1 row can be inserted.')
-        for row in statement.values:
-            values = []
-            for value in row:
-                values.append(value.value)
-            insert_dict = dict(zip(column_names, values))
-        return self.insert_predictor_answer(insert_dict)
-
-    def process_query(self, sql):
-        sql_lower = sql.lower()
-        sql_lower = sql_lower.replace('`', '')
-
-        # TODO
-        if sql_lower == "set names 'utf8mb4' collate 'utf8mb4_general_ci'":
-            return SQLAnswer(RESPONSE_TYPE.OK)
-        if sql_lower.startswith('alter table') and (sql_lower.endswith('disable keys') or sql_lower.endswith('enable keys')):
-            return SQLAnswer(RESPONSE_TYPE.OK)
-
-        try:
-            try:
-                statement = parse_sql(sql, dialect='mindsdb')
-            except Exception:
-                statement = parse_sql(sql, dialect='mysql')
-        except Exception as e:
-            # not all statemts are parse by parse_sql
-            log.warning(f'SQL statement are not parsed by mindsdb_sql: {sql}')
-            lower_sql = sql.lower().replace('\t', ' ')
-
-            sql_list = [x for x in lower_sql.split(' ') if x not in ('', ' ')]
-            if len(sql_list) > 1 and sql_list[0] == "show":
-                raise SqlApiException(f"unknown command: {sql}")
-            if len(sql_list) > 2 and " ".join(sql_list[:2]) == "create predictor":
-                if 'predict' not in sql_list:
-                    raise SqlApiException(f"'predict' field is mandatory: {sql}")
-                # analyze predictor name
-                if not sql_list[2][0].isalpha():
-                    raise SqlApiException(f"predictor name must start from letter character: {sql}")
-
-            raise SqlApiException(f'SQL statement cannot be parsed by mindsdb_sql - {sql}: {e}') from e
-
-        if type(statement) == CreateDatasource:
-            struct = {
-                'datasource_name': statement.name,
-                'database_type': statement.engine.lower(),
-                'connection_args': statement.parameters
-            }
-            return self.answer_create_datasource(struct)
-        elif type(statement) == DropPredictor:
-            predictor_name = statement.name.parts[-1]
-            self.session.datahub['mindsdb'].delete_predictor(predictor_name)
-            return SQLAnswer(RESPONSE_TYPE.OK)
-        elif type(statement) == DropTables:
-            return self.answer_drop_tables(statement)
-        elif type(statement) == DropDatasource or type(statement) == DropDatabase:
-            ds_name = statement.name.parts[-1]
-            return self.answer_drop_datasource(ds_name)
-        elif type(statement) == Describe:
-            # NOTE in sql 'describe table' is same as 'show columns'
-            if statement.value.parts[-1] in self.predictor_attrs:
-                return self.answer_describe_predictor(statement.value.parts[-2:])
-            else:
-                return self.answer_describe_predictor(statement.value.parts[-1])
-        elif type(statement) == RetrainPredictor:
-            return self.answer_retrain_predictor(statement.name.parts[-1])
-        elif type(statement) == Show:
-            sql_category = statement.category.lower()
-            if sql_category == 'predictors':
-                where = statement.where
-                if statement.like is not None:
-                    like = BinaryOperation('like', args=[Identifier('name'), Constant(statement.like)])
-                    if where is not None:
-                        where = BinaryOperation('and', args=[where, like])
-                    else:
-                        where = like
-                new_statement = Select(
-                    targets=[Star()],
-                    from_table=Identifier(parts=[self.session.database or 'mindsdb', 'predictors']),
-                    where=where
-                )
-                query = SQLQuery(
-                    new_statement,
-                    session=self.session
-                )
-                return self.answer_select(query)
-            elif sql_category == 'columns':
-                return self.answer_show_columns(statement.from_table, statement.where, statement.like)
-            elif sql_category == 'views':
-                where = BinaryOperation('and', args=[
-                    BinaryOperation('=', args=[Identifier('table_schema'), Constant('views')]),
-                    BinaryOperation('like', args=[Identifier('table_type'), Constant('BASE TABLE')])
-                ])
-                if statement.where is not None:
-                    where = BinaryOperation('and', args=[where, statement.where])
-                if statement.like is not None:
-                    like = BinaryOperation('like', args=[Identifier('View'), Constant(statement.like)])
-                    where = BinaryOperation('and', args=[where, like])
-
-                new_statement = Select(
-                    targets=[Identifier(parts=['table_name'], alias=Identifier('View'))],
-                    from_table=Identifier(parts=['information_schema', 'TABLES']),
-                    where=where
-                )
-
-                query = SQLQuery(
-                    new_statement,
-                    session=self.session
-                )
-                return self.answer_select(query)
-            elif sql_category == 'plugins':
-                if statement.where is not None or statement.like:
-                    raise SqlApiException("'SHOW PLUGINS' query should be used without filters")
-                new_statement = Select(
-                    targets=[Star()],
-                    from_table=Identifier(parts=['information_schema', 'PLUGINS'])
-                )
-                query = SQLQuery(
-                    new_statement,
-                    session=self.session
-                )
-                return self.answer_select(query)
-            elif sql_category in ('databases', 'schemas'):
-                where = statement.where
-                if statement.like is not None:
-                    like = BinaryOperation('like', args=[Identifier('Database'), Constant(statement.like)])
-                    if where is not None:
-                        where = BinaryOperation('and', args=[where, like])
-                    else:
-                        where = like
-
-                new_statement = Select(
-                    targets=[Identifier(parts=["schema_name"], alias=Identifier('Database'))],
-                    from_table=Identifier(parts=['information_schema', 'SCHEMATA']),
-                    where=where
-                )
-                if statement.where is not None:
-                    new_statement.where = statement.where
-
-                query = SQLQuery(
-                    new_statement,
-                    session=self.session
-                )
-                return self.answer_select(query)
-            elif sql_category == 'datasources':
-                where = statement.where
-                if statement.like is not None:
-                    like = BinaryOperation('like', args=[Identifier('name'), Constant(statement.like)])
-                    if where is not None:
-                        where = BinaryOperation('and', args=[where, like])
-                    else:
-                        where = like
-                new_statement = Select(
-                    targets=[Star()],
-                    from_table=Identifier(parts=['mindsdb', 'datasources']),
-                    where=where
-                )
-                query = SQLQuery(
-                    new_statement,
-                    session=self.session
-                )
-                return self.answer_select(query)
-            elif sql_category in ('tables', 'full tables'):
-                schema = self.session.database or 'mindsdb'
-                if statement.from_table is not None:
-                    schema = statement.from_table.parts[-1]
-                where = BinaryOperation('and', args=[
-                    BinaryOperation('=', args=[Identifier('table_schema'), Constant(schema)]),
-                    BinaryOperation('or', args=[
-                        BinaryOperation('like', args=[Identifier('table_type'), Constant('BASE TABLE')]),
-                        BinaryOperation('like', args=[Identifier('table_type'), Constant('SYSTEM VIEW')])
-                    ])
-                ])
-                if statement.where is not None:
-                    where = BinaryOperation('and', args=[statement.where, where])
-                if statement.like is not None:
-                    like = BinaryOperation('like', args=[Identifier(f'Tables_in_{schema}'), Constant(statement.like)])
-                    if where is not None:
-                        where = BinaryOperation('and', args=[where, like])
-                    else:
-                        where = like
-
-                new_statement = Select(
-                    targets=[Identifier(parts=['table_name'], alias=Identifier(f'Tables_in_{schema}'))],
-                    from_table=Identifier(parts=['information_schema', 'TABLES']),
-                    where=where
-                )
-
-                query = SQLQuery(
-                    new_statement,
-                    session=self.session
-                )
-                return self.answer_select(query)
-            elif sql_category in ('variables', 'session variables', 'session status', 'global variables'):
-                where = statement.where
-                if statement.like is not None:
-                    like = BinaryOperation('like', args=[Identifier('Variable_name'), Constant(statement.like)])
-                    if where is not None:
-                        where = BinaryOperation('and', args=[where, like])
-                    else:
-                        where = like
-
-                new_statement = Select(
-                    targets=[Identifier(parts=['Variable_name']), Identifier(parts=['Value'])],
-                    from_table=Identifier(parts=['dataframe']),
-                    where=where
-                )
-
-                data = {}
-                is_session = 'session' in sql_category
-                for var_name, var_data in SERVER_VARIABLES.items():
-                    var_name = var_name.replace('@@', '')
-                    if is_session and var_name.startswith('session.') is False:
-                        continue
-                    if var_name.startswith('session.') or var_name.startswith('GLOBAL.'):
-                        name = var_name.replace('session.', '').replace('GLOBAL.', '')
-                        data[name] = var_data[0]
-                    elif var_name not in data:
-                        data[var_name] = var_data[0]
-
-                df = pd.DataFrame(data.items(), columns=['Variable_name', 'Value'])
-                data = query_df(df, new_statement)
-                data = data.values.tolist()
-
-                columns = [{
-                    'table_name': 'session_variables',
-                    'name': 'Variable_name',
-                    'type': TYPES.MYSQL_TYPE_VAR_STRING
-                }, {
-                    'table_name': 'session_variables',
-                    'name': 'Value',
-                    'type': TYPES.MYSQL_TYPE_VAR_STRING
-                }]
-
-                return SQLAnswer(
-                    resp_type=RESPONSE_TYPE.TABLE,
-                    columns=columns,
-                    data=data
-                )
-            elif "show status like 'ssl_version'" in sql_lower:
-                return SQLAnswer(
-                    resp_type=RESPONSE_TYPE.TABLE,
-                    columns=[{
-                        'table_name': 'session_variables',
-                        'name': 'Variable_name',
-                        'type': TYPES.MYSQL_TYPE_VAR_STRING
-                    }, {
-                        'table_name': 'session_variables',
-                        'name': 'Value',
-                        'type': TYPES.MYSQL_TYPE_VAR_STRING
-                    }],
-                    data=[['Ssl_version', 'TLSv1.1']]
-                )
-            elif sql_category in ('function status', 'procedure status'):
-                # SHOW FUNCTION STATUS WHERE Db = 'MINDSDB';
-                # SHOW PROCEDURE STATUS WHERE Db = 'MINDSDB'
-                # SHOW FUNCTION STATUS WHERE Db = 'MINDSDB' AND Name LIKE '%';
-                return self.answer_function_status()
-            elif sql_category == 'index':
-                new_statement = Select(
-                    targets=[
-                        Identifier('TABLE_NAME', alias=Identifier('Table')),
-                        Identifier('NON_UNIQUE', alias=Identifier('Non_unique')),
-                        Identifier('INDEX_NAME', alias=Identifier('Key_name')),
-                        Identifier('SEQ_IN_INDEX', alias=Identifier('Seq_in_index')),
-                        Identifier('COLUMN_NAME', alias=Identifier('Column_name')),
-                        Identifier('COLLATION', alias=Identifier('Collation')),
-                        Identifier('CARDINALITY', alias=Identifier('Cardinality')),
-                        Identifier('SUB_PART', alias=Identifier('Sub_part')),
-                        Identifier('PACKED', alias=Identifier('Packed')),
-                        Identifier('NULLABLE', alias=Identifier('Null')),
-                        Identifier('INDEX_TYPE', alias=Identifier('Index_type')),
-                        Identifier('COMMENT', alias=Identifier('Comment')),
-                        Identifier('INDEX_COMMENT', alias=Identifier('Index_comment')),
-                        Identifier('IS_VISIBLE', alias=Identifier('Visible')),
-                        Identifier('EXPRESSION', alias=Identifier('Expression'))
-                    ],
-                    from_table=Identifier(parts=['information_schema', 'STATISTICS']),
-                    where=statement.where
-                )
-                query = SQLQuery(
-                    new_statement,
-                    session=self.session
-                )
-                return self.answer_select(query)
-            # FIXME if have answer on that request, then DataGrip show warning '[S0022] Column 'Non_unique' not found.'
-            elif 'show create table' in sql_lower:
-                # SHOW CREATE TABLE `MINDSDB`.`predictors`
-                table = sql[sql.rfind('.') + 1:].strip(' .;\n\t').replace('`', '')
-                return self.answer_show_create_table(table)
-            elif sql_category in ('character set', 'charset'):
-                where = statement.where
-                if statement.like is not None:
-                    like = BinaryOperation('like', args=[Identifier('CHARACTER_SET_NAME'), Constant(statement.like)])
-                    if where is not None:
-                        where = BinaryOperation('and', args=[where, like])
-                    else:
-                        where = like
-                new_statement = Select(
-                    targets=[
-                        Identifier('CHARACTER_SET_NAME', alias=Identifier('Charset')),
-                        Identifier('DEFAULT_COLLATE_NAME', alias=Identifier('Description')),
-                        Identifier('DESCRIPTION', alias=Identifier('Default collation')),
-                        Identifier('MAXLEN', alias=Identifier('Maxlen'))
-                    ],
-                    from_table=Identifier(parts=['INFORMATION_SCHEMA', 'CHARACTER_SETS']),
-                    where=where
-                )
-                query = SQLQuery(
-                    new_statement,
-                    session=self.session
-                )
-                return self.answer_select(query)
-            elif sql_category == 'warnings':
-                return self.answer_show_warnings()
-            elif sql_category == 'engines':
-                new_statement = Select(
-                    targets=[Star()],
-                    from_table=Identifier(parts=['information_schema', 'ENGINES'])
-                )
-                query = SQLQuery(
-                    new_statement,
-                    session=self.session
-                )
-                return self.answer_select(query)
-            elif sql_category == 'collation':
-                where = statement.where
-                if statement.like is not None:
-                    like = BinaryOperation('like', args=[Identifier('Collation'), Constant(statement.like)])
-                    if where is not None:
-                        where = BinaryOperation('and', args=[where, like])
-                    else:
-                        where = like
-                new_statement = Select(
-                    targets=[
-                        Identifier('COLLATION_NAME', alias=Identifier('Collation')),
-                        Identifier('CHARACTER_SET_NAME', alias=Identifier('Charset')),
-                        Identifier('ID', alias=Identifier('Id')),
-                        Identifier('IS_DEFAULT', alias=Identifier('Default')),
-                        Identifier('IS_COMPILED', alias=Identifier('Compiled')),
-                        Identifier('SORTLEN', alias=Identifier('Sortlen')),
-                        Identifier('PAD_ATTRIBUTE', alias=Identifier('Pad_attribute'))
-                    ],
-                    from_table=Identifier(parts=['INFORMATION_SCHEMA', 'COLLATIONS']),
-                    where=where
-                )
-                query = SQLQuery(
-                    new_statement,
-                    session=self.session
-                )
-                return self.answer_select(query)
-            elif sql_category == 'table status':
-                # TODO improve it
-                # SHOW TABLE STATUS LIKE 'table'
-                table_name = None
-                if statement.like is not None:
-                    table_name = statement.like
-                # elif condition == 'from' and type(expression) == Identifier:
-                #     table_name = expression.parts[-1]
-                if table_name is None:
-                    err_str = f"Can't determine table name in query: {sql}"
-                    log.warning(err_str)
-                    raise ErTableExistError(err_str)
-                return self.answer_show_table_status(table_name)
-            else:
-                raise ErNotSupportedYet(f'Statement not implemented: {sql}')
-        elif type(statement) in (StartTransaction, CommitTransaction, RollbackTransaction):
-            return SQLAnswer(RESPONSE_TYPE.OK)
-        elif type(statement) == Set:
-            category = (statement.category or '').lower()
-            if category == '' and type(statement.arg) == BinaryOperation:
-                return SQLAnswer(RESPONSE_TYPE.OK)
-            elif category == 'autocommit':
-                return SQLAnswer(RESPONSE_TYPE.OK)
-            elif category == 'names':
-                # set names utf8;
-                charsets = {
-                    'utf8': CHARSET_NUMBERS['utf8_general_ci'],
-                    'utf8mb4': CHARSET_NUMBERS['utf8mb4_general_ci']
-                }
-                self.charset = statement.arg.parts[0]
-                self.charset_text_type = charsets.get(self.charset)
-                if self.charset_text_type is None:
-                    log.warning(f"Unknown charset: {self.charset}. Setting up 'utf8_general_ci' as charset text type.")
-                    self.charset_text_type = CHARSET_NUMBERS['utf8_general_ci']
-                return SQLAnswer(
-                    RESPONSE_TYPE.OK,
-                    state_track=[
-                        ['character_set_client', self.charset],
-                        ['character_set_connection', self.charset],
-                        ['character_set_results', self.charset]
-                    ]
-                )
-            else:
-                log.warning(f'SQL statement is not processable, return OK package: {sql}')
-                return SQLAnswer(RESPONSE_TYPE.OK)
-        elif type(statement) == Use:
-            db_name = statement.value.parts[-1]
-            self.change_default_db(db_name)
-            return SQLAnswer(RESPONSE_TYPE.OK)
-        elif type(statement) == CreatePredictor:
-            return self.answer_create_predictor(statement)
-        elif type(statement) == CreateView:
-            return self.answer_create_view(statement)
-        elif type(statement) == Delete:
-            if self.session.database != 'mindsdb' and statement.table.parts[0] != 'mindsdb':
-                raise ErBadTableError("Only 'DELETE' from database 'mindsdb' is possible at this moment")
-            if statement.table.parts[-1] != 'predictors':
-                raise ErBadTableError("Only 'DELETE' from table 'mindsdb.predictors' is possible at this moment")
-            self.delete_predictor_query(statement)
-            return SQLAnswer(RESPONSE_TYPE.OK)
-        elif type(statement) == Insert:
-            return self.process_insert(statement)
-        elif type(statement) == Select:
-            if statement.from_table is None:
-                return self.answer_single_row_select(statement)
-            if "table_name,table_comment,if(table_type='base table', 'table', table_type)" in sql_lower:
-                # TABLEAU
-                # SELECT TABLE_NAME,TABLE_COMMENT,IF(TABLE_TYPE='BASE TABLE', 'TABLE', TABLE_TYPE),TABLE_SCHEMA FROM INFORMATION_SCHEMA.TABLES WHERE TABLE_SCHEMA LIKE 'mindsdb' AND ( TABLE_TYPE='BASE TABLE' OR TABLE_TYPE='VIEW' )  ORDER BY TABLE_SCHEMA, TABLE_NAME
-                # SELECT TABLE_NAME,TABLE_COMMENT,IF(TABLE_TYPE='BASE TABLE', 'TABLE', TABLE_TYPE),TABLE_SCHEMA FROM INFORMATION_SCHEMA.TABLES WHERE TABLE_SCHEMA=DATABASE() AND ( TABLE_TYPE='BASE TABLE' OR TABLE_TYPE='VIEW' )  ORDER BY TABLE_SCHEMA, TABLE_NAME
-                if "table_schema like 'mindsdb'" in sql_lower:
-                    data = [
-                        ['predictors', '', 'TABLE', 'mindsdb']
-                    ]
-                else:
-                    data = []
-                columns = [{
-                    'table_name': '',
-                    'name': 'TABLE_NAME',
-                    'type': TYPES.MYSQL_TYPE_VAR_STRING
-                }, {
-                    'table_name': '',
-                    'name': 'TABLE_COMMENT',
-                    'type': TYPES.MYSQL_TYPE_VAR_STRING
-                }, {
-                    'table_name': '',
-                    'name': "IF(TABLE_TYPE='BASE TABLE', 'TABLE', TABLE_TYPE)",
-                    'type': TYPES.MYSQL_TYPE_VAR_STRING
-                }, {
-                    'table_name': '',
-                    'name': 'TABLE_SCHEMA',
-                    'type': TYPES.MYSQL_TYPE_VAR_STRING
-                }]
-                return SQLAnswer(
-                    resp_type=RESPONSE_TYPE.TABLE,
-                    columns=columns,
-                    data=[data]
-                )
-
-            query = SQLQuery(
-                sql,
-                session=self.session
-            )
-            return self.answer_select(query)
-        elif type(statement) == Explain:
-            # It target 'table' then same as 'show columns'
-            return self.answer_show_columns(statement.target)
-        elif type(statement) == CreateTable:
-            # TODO
-            return self.answer_apply_predictor(statement)
-        else:
-            log.warning(f'Unknown SQL statement: {sql}')
-            raise ErNotSupportedYet(f'Unknown SQL statement: {sql}')
->>>>>>> 755b8adc
 
     def send_query_answer(self, answer: SQLAnswer):
         if answer.type == RESPONSE_TYPE.TABLE:
@@ -1700,447 +359,9 @@
                 msg=answer.error_message
             ).send()
 
-<<<<<<< HEAD
     def _get_column_defenition_packets(self, columns, data=None):
         if data is None:
             data = []
-=======
-    def answer_show_columns(self, target: Identifier, where: Optional[Operation], like: Optional[str]) -> SQLAnswer:
-        if len(target.parts) > 1:
-            db = target.parts[0]
-        elif isinstance(self.session.database, str) and len(self.session.database) > 0:
-            db = self.session.database
-        else:
-            db = 'mindsdb'
-        table_name = target.parts[-1]
-
-        new_where = BinaryOperation('and', args=[
-            BinaryOperation('=', args=[Identifier('TABLE_SCHEMA'), Constant(db)]),
-            BinaryOperation('=', args=[Identifier('TABLE_NAME'), Constant(table_name)])
-        ])
-        if where is not None:
-            new_where = BinaryOperation('and', args=[new_where, where])
-        if like is not None:
-            like = BinaryOperation('like', args=[Identifier('View'), Constant(like)])
-            new_where = BinaryOperation('and', args=[new_where, like])
-
-        new_statement = Select(
-            targets=[
-                Identifier('COLUMN_NAME', alias=Identifier('Field')),
-                Identifier('COLUMN_TYPE', alias=Identifier('Type')),
-                Identifier('IS_NULLABLE', alias=Identifier('Null')),
-                Identifier('COLUMN_KEY', alias=Identifier('Key')),
-                Identifier('COLUMN_DEFAULT', alias=Identifier('Default')),
-                Identifier('EXTRA', alias=Identifier('Extra'))
-            ],
-            from_table=Identifier(parts=['information_schema', 'COLUMNS']),
-            where=new_where
-        )
-
-        query = SQLQuery(
-            new_statement,
-            session=self.session
-        )
-        return self.answer_select(query)
-
-    def answer_single_row_select(self, statement):
-        columns = []
-        data = []
-        for target in statement.targets:
-            target_type = type(target)
-            if target_type == Variable:
-                var_name = target.value
-                column_name = f'@@{var_name}'
-                column_alias = target.alias or column_name
-                result = SERVER_VARIABLES.get(column_name)
-                if result is None:
-                    log.warning(f'Unknown variable: {column_name}')
-                    result = ''
-                else:
-                    result = result[0]
-            elif target_type == Function:
-                functions_results = {
-                    'connection_id': self.connection_id,
-                    'database': self.session.database,
-                    'current_user': self.session.username,
-                    'user': self.session.username,
-                    'version': '8.0.17'
-                }
-                function_name = target.op.lower()
-                column_name = f'{target.op}()'
-                column_alias = target.alias or column_name
-                result = functions_results[function_name]
-            elif target_type == Constant:
-                result = target.value
-                column_name = str(result)
-                column_alias = '.'.join(target.alias.parts) if type(target.alias) == Identifier else column_name
-            elif target_type == NullConstant:
-                result = None
-                column_name = 'NULL'
-                column_alias = 'NULL'
-            elif target_type == Identifier:
-                result = '.'.join(target.parts)
-                column_name = str(result)
-                column_alias = '.'.join(target.alias.parts) if type(target.alias) == Identifier else column_name
-            else:
-                raise Exception(f'Unknown constant type: {target_type}')
-
-            columns.append({
-                'table_name': '',
-                'name': column_name,
-                'alias': column_alias,
-                'type': TYPES.MYSQL_TYPE_VAR_STRING if isinstance(result, str) else TYPES.MYSQL_TYPE_LONG,
-                'charset': self.charset_text_type if isinstance(result, str) else CHARSET_NUMBERS['binary']
-            })
-            data.append(result)
-
-        return SQLAnswer(
-            resp_type=RESPONSE_TYPE.TABLE,
-            columns=columns,
-            data=[data]
-        )
-
-    def answer_show_create_table(self, table):
-        columns = [{
-            'table_name': '',
-            'name': 'Table',
-            'type': TYPES.MYSQL_TYPE_VAR_STRING
-        }, {
-            'table_name': '',
-            'name': 'Create Table',
-            'type': TYPES.MYSQL_TYPE_VAR_STRING
-        }]
-        return SQLAnswer(
-            resp_type=RESPONSE_TYPE.TABLE,
-            columns=columns,
-            data=[[table, f'create table {table} ()']]
-        )
-
-    def answer_function_status(self):
-        columns = [{
-            'database': 'mysql',
-            'table_name': 'schemata',
-            'table_alias': 'ROUTINES',
-            'name': 'Db',
-            'alias': 'Db',
-            'type': TYPES.MYSQL_TYPE_VAR_STRING,
-            'charset': self.charset_text_type
-        }, {
-            'database': 'mysql',
-            'table_name': 'routines',
-            'table_alias': 'ROUTINES',
-            'name': 'name',
-            'alias': 'name',
-            'type': TYPES.MYSQL_TYPE_VAR_STRING,
-            'charset': self.charset_text_type
-        }, {
-            'database': 'mysql',
-            'table_name': 'routines',
-            'table_alias': 'ROUTINES',
-            'name': 'Type',
-            'alias': 'Type',
-            'type': TYPES.MYSQL_TYPE_STRING,
-            'charset': CHARSET_NUMBERS['utf8_bin']
-        }, {
-            'database': 'mysql',
-            'table_name': 'routines',
-            'table_alias': 'ROUTINES',
-            'name': 'Definer',
-            'alias': 'Definer',
-            'type': TYPES.MYSQL_TYPE_VAR_STRING,
-            'charset': CHARSET_NUMBERS['utf8_bin']
-        }, {
-            'database': 'mysql',
-            'table_name': 'routines',
-            'table_alias': 'ROUTINES',
-            'name': 'Modified',
-            'alias': 'Modified',
-            'type': TYPES.MYSQL_TYPE_TIMESTAMP,
-            'charset': CHARSET_NUMBERS['binary']
-        }, {
-            'database': 'mysql',
-            'table_name': 'routines',
-            'table_alias': 'ROUTINES',
-            'name': 'Created',
-            'alias': 'Created',
-            'type': TYPES.MYSQL_TYPE_TIMESTAMP,
-            'charset': CHARSET_NUMBERS['binary']
-        }, {
-            'database': 'mysql',
-            'table_name': 'routines',
-            'table_alias': 'ROUTINES',
-            'name': 'Security_type',
-            'alias': 'Security_type',
-            'type': TYPES.MYSQL_TYPE_STRING,
-            'charset': CHARSET_NUMBERS['utf8_bin']
-        }, {
-            'database': 'mysql',
-            'table_name': 'routines',
-            'table_alias': 'ROUTINES',
-            'name': 'Comment',
-            'alias': 'Comment',
-            'type': TYPES.MYSQL_TYPE_BLOB,
-            'charset': CHARSET_NUMBERS['utf8_bin']
-        }, {
-            'database': 'mysql',
-            'table_name': 'character_sets',
-            'table_alias': 'ROUTINES',
-            'name': 'character_set_client',
-            'alias': 'character_set_client',
-            'type': TYPES.MYSQL_TYPE_VAR_STRING,
-            'charset': self.charset_text_type
-        }, {
-            'database': 'mysql',
-            'table_name': 'collations',
-            'table_alias': 'ROUTINES',
-            'name': 'collation_connection',
-            'alias': 'collation_connection',
-            'type': TYPES.MYSQL_TYPE_VAR_STRING,
-            'charset': self.charset_text_type
-        }, {
-            'database': 'mysql',
-            'table_name': 'collations',
-            'table_alias': 'ROUTINES',
-            'name': 'Database Collation',
-            'alias': 'Database Collation',
-            'type': TYPES.MYSQL_TYPE_VAR_STRING,
-            'charset': self.charset_text_type
-        }]
-        return SQLAnswer(
-            resp_type=RESPONSE_TYPE.TABLE,
-            columns=columns,
-            data=[]
-        )
-
-    def answer_show_table_status(self, table_name):
-        # NOTE at this moment parsed statement only like `SHOW TABLE STATUS LIKE 'table'`.
-        # NOTE some columns has {'database': 'mysql'}, other not. That correct. This is how real DB sends messages.
-        columns = [{
-            'database': 'mysql',
-            'table_name': 'tables',
-            'name': 'Name',
-            'alias': 'Name',
-            'type': TYPES.MYSQL_TYPE_VAR_STRING,
-            'charset': self.charset_text_type
-        }, {
-            'database': '',
-            'table_name': 'tables',
-            'name': 'Engine',
-            'alias': 'Engine',
-            'type': TYPES.MYSQL_TYPE_VAR_STRING,
-            'charset': self.charset_text_type
-        }, {
-            'database': '',
-            'table_name': 'tables',
-            'name': 'Version',
-            'alias': 'Version',
-            'type': TYPES.MYSQL_TYPE_LONGLONG,
-            'charset': CHARSET_NUMBERS['binary']
-        }, {
-            'database': 'mysql',
-            'table_name': 'tables',
-            'name': 'Row_format',
-            'alias': 'Row_format',
-            'type': TYPES.MYSQL_TYPE_VAR_STRING,
-            'charset': self.charset_text_type
-        }, {
-            'database': '',
-            'table_name': 'tables',
-            'name': 'Rows',
-            'alias': 'Rows',
-            'type': TYPES.MYSQL_TYPE_LONGLONG,
-            'charset': CHARSET_NUMBERS['binary']
-        }, {
-            'database': '',
-            'table_name': 'tables',
-            'name': 'Avg_row_length',
-            'alias': 'Avg_row_length',
-            'type': TYPES.MYSQL_TYPE_LONGLONG,
-            'charset': CHARSET_NUMBERS['binary']
-        }, {
-            'database': '',
-            'table_name': 'tables',
-            'name': 'Data_length',
-            'alias': 'Data_length',
-            'type': TYPES.MYSQL_TYPE_LONGLONG,
-            'charset': CHARSET_NUMBERS['binary']
-        }, {
-            'database': '',
-            'table_name': 'tables',
-            'name': 'Max_data_length',
-            'alias': 'Max_data_length',
-            'type': TYPES.MYSQL_TYPE_LONGLONG,
-            'charset': CHARSET_NUMBERS['binary']
-        }, {
-            'database': '',
-            'table_name': 'tables',
-            'name': 'Index_length',
-            'alias': 'Index_length',
-            'type': TYPES.MYSQL_TYPE_LONGLONG,
-            'charset': CHARSET_NUMBERS['binary']
-        }, {
-            'database': '',
-            'table_name': 'tables',
-            'name': 'Data_free',
-            'alias': 'Data_free',
-            'type': TYPES.MYSQL_TYPE_LONGLONG,
-            'charset': CHARSET_NUMBERS['binary']
-        }, {
-            'database': '',
-            'table_name': 'tables',
-            'name': 'Auto_increment',
-            'alias': 'Auto_increment',
-            'type': TYPES.MYSQL_TYPE_LONGLONG,
-            'charset': CHARSET_NUMBERS['binary']
-        }, {
-            'database': '',
-            'table_name': 'tables',
-            'name': 'Create_time',
-            'alias': 'Create_time',
-            'type': TYPES.MYSQL_TYPE_TIMESTAMP,
-            'charset': CHARSET_NUMBERS['binary']
-        }, {
-            'database': '',
-            'table_name': 'tables',
-            'name': 'Update_time',
-            'alias': 'Update_time',
-            'type': TYPES.MYSQL_TYPE_TIMESTAMP,
-            'charset': CHARSET_NUMBERS['binary']
-        }, {
-            'database': '',
-            'table_name': 'tables',
-            'name': 'Check_time',
-            'alias': 'Check_time',
-            'type': TYPES.MYSQL_TYPE_TIMESTAMP,
-            'charset': CHARSET_NUMBERS['binary']
-        }, {
-            'database': 'mysql',
-            'table_name': 'tables',
-            'name': 'Collation',
-            'alias': 'Collation',
-            'type': TYPES.MYSQL_TYPE_VAR_STRING,
-            'charset': self.charset_text_type
-        }, {
-            'database': '',
-            'table_name': 'tables',
-            'name': 'Checksum',
-            'alias': 'Checksum',
-            'type': TYPES.MYSQL_TYPE_LONGLONG,
-            'charset': CHARSET_NUMBERS['binary']
-        }, {
-            'database': '',
-            'table_name': 'tables',
-            'name': 'Create_options',
-            'alias': 'Create_options',
-            'type': TYPES.MYSQL_TYPE_VAR_STRING,
-            'charset': self.charset_text_type
-        }, {
-            'database': '',
-            'table_name': 'tables',
-            'name': 'Comment',
-            'alias': 'Comment',
-            'type': TYPES.MYSQL_TYPE_BLOB,
-            'charset': self.charset_text_type
-        }]
-        data = [[
-            table_name,     # Name
-            'InnoDB',       # Engine
-            10,             # Version
-            'Dynamic',      # Row_format
-            1,              # Rows
-            16384,          # Avg_row_length
-            16384,          # Data_length
-            0,              # Max_data_length
-            0,              # Index_length
-            0,              # Data_free
-            None,           # Auto_increment
-            datetime.datetime.now().strftime('%Y-%m-%d %H:%M:%S'),  # Create_time
-            datetime.datetime.now().strftime('%Y-%m-%d %H:%M:%S'),  # Update_time
-            None,           # Check_time
-            'utf8mb4_0900_ai_ci',   # Collation
-            None,           # Checksum
-            '',             # Create_options
-            ''              # Comment
-        ]]
-        return SQLAnswer(
-            resp_type=RESPONSE_TYPE.TABLE,
-            columns=columns,
-            data=data
-        )
-
-    def answer_show_warnings(self):
-        columns = [{
-            'database': '',
-            'table_name': '',
-            'name': 'Level',
-            'alias': 'Level',
-            'type': TYPES.MYSQL_TYPE_VAR_STRING,
-            'charset': self.charset_text_type
-        }, {
-            'database': '',
-            'table_name': '',
-            'name': 'Code',
-            'alias': 'Code',
-            'type': TYPES.MYSQL_TYPE_LONG,
-            'charset': CHARSET_NUMBERS['binary']
-        }, {
-            'database': '',
-            'table_name': '',
-            'name': 'Message',
-            'alias': 'Message',
-            'type': TYPES.MYSQL_TYPE_VAR_STRING,
-            'charset': self.charset_text_type
-        }]
-        return SQLAnswer(
-            resp_type=RESPONSE_TYPE.TABLE,
-            columns=columns,
-            data=[]
-        )
-
-    def answer_connection_id(self):
-        columns = [{
-            'database': '',
-            'table_name': '',
-            'name': 'conn_id',
-            'alias': 'conn_id',
-            'type': TYPES.MYSQL_TYPE_LONG,
-            'charset': CHARSET_NUMBERS['binary']
-        }]
-        data = [[self.connection_id]]
-        return SQLAnswer(
-            resp_type=RESPONSE_TYPE.TABLE,
-            columns=columns,
-            data=data
-        )
-
-    def answer_apply_predictor(self, statement):
-        SQLQuery(
-            statement,
-            session=self.session,
-            execute=True
-        )
-        return SQLAnswer(RESPONSE_TYPE.OK)
-
-    def answer_select(self, query):
-        result = query.fetch(
-            self.session.datahub
-        )
-
-        if result['success'] is False:
-            return SQLAnswer(
-                RESPONSE_TYPE.ERROR,
-                error_code=result['error_code'],
-                error_message=result['msg']
-            )
-
-        return SQLAnswer(
-            resp_type=RESPONSE_TYPE.TABLE,
-            columns=query.columns,
-            data=query.result
-        )
-
-    def _get_column_defenition_packets(self, columns, data=[]):
->>>>>>> 755b8adc
         packets = []
         for i, column in enumerate(columns):
             table_name = column.get('table_name', 'table_name')
@@ -2303,19 +524,19 @@
 
         if executor.error is not None:
             resp = SQLAnswer(
-                answer_type = ANSWER_TYPE.ERROR,
+                resp_type = RESPONSE_TYPE.ERROR,
                 error_code=executor.error['code'],
                 error_message=executor.error['message']
             )
         elif executor.data is None:
             resp = SQLAnswer(
-                answer_type = ANSWER_TYPE.OK,
+                resp_type = RESPONSE_TYPE.OK,
                 state_track=executor.state_track,
             )
         else:
 
             resp = SQLAnswer(
-                answer_type=ANSWER_TYPE.TABLE,
+                resp_type=RESPONSE_TYPE.TABLE,
                 state_track=executor.state_track,
                 columns=self.to_mysql_columns(executor.columns),
                 data=executor.data,
@@ -2373,7 +594,7 @@
 
         if executor.error is not None:
             resp = SQLAnswer(
-                answer_type = ANSWER_TYPE.ERROR,
+                resp_type=RESPONSE_TYPE.ERROR,
                 error_code=executor.error['code'],
                 error_message=executor.error['message']
             )
@@ -2381,7 +602,7 @@
 
         elif executor.data is None:
             resp = SQLAnswer(
-                answer_type=ANSWER_TYPE.OK,
+                resp_type=RESPONSE_TYPE.OK,
                 state_track=executor.state_track
             )
             return self.send_query_answer(resp)
@@ -2414,14 +635,14 @@
 
         if executor.error is not None:
             resp = SQLAnswer(
-                answer_type=ANSWER_TYPE.ERROR,
+                resp_type=RESPONSE_TYPE.ERROR,
                 error_code=executor.error['code'],
                 error_message=executor.error['message']
             )
             return self.send_query_answer(resp)
         elif executor.data is None:
             resp = SQLAnswer(
-                answer_type=ANSWER_TYPE.OK,
+                resp_type=RESPONSE_TYPE.OK,
                 state_track=executor.state_track
             )
             return self.send_query_answer(resp)
