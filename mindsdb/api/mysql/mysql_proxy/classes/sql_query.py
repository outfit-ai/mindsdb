"""
*******************************************************
 * Copyright (C) 2017 MindsDB Inc. <copyright@mindsdb.com>
 *
 * This file is part of MindsDB Server.
 *
 * MindsDB Server can not be copied and/or distributed without the express
 * permission of MindsDB Inc
 *******************************************************
"""

import re
from collections import OrderedDict, defaultdict
import time

import duckdb
import pandas as pd
import numpy as np
from mindsdb_sql import parse_sql
from mindsdb_sql.parser.ast import (
    BinaryOperation,
    UnaryOperation,
    CreateTable,
    Identifier,
    Constant,
    Select,
    Union,
    Join,
    Star,
    Insert,
    Delete,
)
from mindsdb_sql.planner.steps import (
    ApplyTimeseriesPredictorStep,
    ApplyPredictorRowStep,
    GetPredictorColumns,
    FetchDataframeStep,
    ApplyPredictorStep,
    GetTableColumns,
    LimitOffsetStep,
    MapReduceStep,
    MultipleSteps,
    ProjectStep,
    SaveToTable,
    InsertToTable,
    FilterStep,
    UnionStep,
    JoinStep,
    GroupByStep,
    SubSelectStep,
)

from mindsdb_sql.exceptions import PlanningException
from mindsdb_sql.render.sqlalchemy_render import SqlalchemyRender
from mindsdb_sql.planner import query_planner
from mindsdb_sql.planner.utils import query_traversal

from mindsdb.api.mysql.mysql_proxy.utilities.sql import query_df
from mindsdb.api.mysql.mysql_proxy.utilities.functions import get_column_in_case
from mindsdb.interfaces.model.functions import (
    get_model_records,
    get_predictor_integration
)
from mindsdb.api.mysql.mysql_proxy.utilities import (
    SqlApiException,
    ErKeyColumnDoesNotExist,
    ErNotSupportedYet,
    SqlApiUnknownError,
    ErLogicError,
    ErSqlWrongArguments
)
from mindsdb.utilities.cache import get_cache, json_checksum

from mindsdb_sql.parser.ast.base import ASTNode

superset_subquery = re.compile(r'from[\s\n]*(\(.*\))[\s\n]*as[\s\n]*virtual_table', flags=re.IGNORECASE | re.MULTILINE | re.S)

predictor_cache = get_cache('predict')


def get_preditor_alias(step, mindsdb_database):
    predictor_name = '.'.join(step.predictor.parts)
    predictor_alias = '.'.join(step.predictor.alias.parts) if step.predictor.alias is not None else predictor_name
    return (mindsdb_database, predictor_name, predictor_alias)


def get_table_alias(table_obj, default_db_name):
    # (database, table, alias)
    if isinstance(table_obj, Identifier):
        if len(table_obj.parts) > 2:
            raise ErSqlWrongArguments(f'Table name must contain no more than 2 parts. Got name: {table_obj.parts}')
        elif len(table_obj.parts) == 1:
            name = (default_db_name, table_obj.parts[0])
        else:
            name = tuple(table_obj.parts)
    elif isinstance(table_obj, Select):
        # it is subquery
        if table_obj.alias is None:
            name = 't'
        else:
            name = table_obj.alias.parts[0]
        name = (default_db_name, name)

    if table_obj.alias is not None:
        name = name + ('.'.join(table_obj.alias.parts),)
    else:
        name = name + (name[1],)
    return name


def get_all_tables(stmt):
    if isinstance(stmt, Union):
        left = get_all_tables(stmt.left)
        right = get_all_tables(stmt.right)
        return left + right

    if isinstance(stmt, Select):
        from_stmt = stmt.from_table
    elif isinstance(stmt, (Identifier, Join)):
        from_stmt = stmt
    elif isinstance(stmt, Insert):
        from_stmt = stmt.table
    elif isinstance(stmt, Delete):
        from_stmt = stmt.table
    else:
        # raise SqlApiException(f'Unknown type of identifier: {stmt}')
        return []

    result = []
    if isinstance(from_stmt, Identifier):
        result.append(from_stmt.parts[-1])
    elif isinstance(from_stmt, Join):
        result.extend(get_all_tables(from_stmt.left))
        result.extend(get_all_tables(from_stmt.right))
    return result


def markQueryVar(where):
    if isinstance(where, BinaryOperation):
        markQueryVar(where.args[0])
        markQueryVar(where.args[1])
    elif isinstance(where, UnaryOperation):
        markQueryVar(where.args[0])
    elif isinstance(where, Constant):
        if str(where.value).startswith('$var['):
            where.is_var = True
            where.var_name = where.value


def unmarkQueryVar(where):
    if isinstance(where, BinaryOperation):
        unmarkQueryVar(where.args[0])
        unmarkQueryVar(where.args[1])
    elif isinstance(where, UnaryOperation):
        unmarkQueryVar(where.args[0])
    elif isinstance(where, Constant):
        if hasattr(where, 'is_var') and where.is_var is True:
            where.value = where.var_name


def replaceQueryVar(where, var_value, var_name):
    if isinstance(where, BinaryOperation):
        replaceQueryVar(where.args[0], var_value, var_name)
        replaceQueryVar(where.args[1], var_value, var_name)
    elif isinstance(where, UnaryOperation):
        replaceQueryVar(where.args[0], var_value, var_name)
    elif isinstance(where, Constant):
        if hasattr(where, 'is_var') and where.is_var is True and where.value == f'$var[{var_name}]':
            where.value = var_value


def join_query_data(target, source):
    target['values'].extend(source['values'])
    target['tables'].extend(source['tables'])
    target['tables'] = list(set(target['tables']))
    for table_name in source['columns']:
        if table_name not in target['columns']:
            target['columns'][table_name] = source['columns'][table_name]
        else:
            target['columns'][table_name].extend(source['columns'][table_name])
            target['columns'][table_name] = list(set(target['columns'][table_name]))


def is_empty_prediction_row(predictor_value):
    "Define empty rows in predictor after JOIN"
    for key in predictor_value:
        if predictor_value[key] is not None and pd.notna(predictor_value[key]):
            return False
    return True


class Column:
    def __init__(self, name=None, alias=None,
                 table_name=None, table_alias=None,
                 type=None, database=None, flags=None,
                 charset=None):
        if alias is None:
            alias = name
        if table_alias is None:
            table_alias = table_name
        self.name = name
        self.alias = alias
        self.table_name = table_name
        self.table_alias = table_alias
        self.type = type
        self.database = database
        self.flags = flags
        self.charset = charset

    def __repr__(self):
        return f'{self.__class__.__name__}({self.__dict__})'


class SQLQuery():
    def __init__(self, sql, session, execute=True):
        self.session = session
        self.database = None if session.database == '' else session.database.lower()
        self.datahub = session.datahub
        self.outer_query = None
        self.row_id = 0
        self.columns_list = None
        self.model_types = {}

        self.mindsdb_database_name = 'mindsdb'

        if isinstance(sql, str):
            # region workaround for subqueries in superset
            if 'as virtual_table' in sql.lower():
                subquery = re.findall(superset_subquery, sql)
                if isinstance(subquery, list) and len(subquery) == 1:
                    subquery = subquery[0]
                    self.outer_query = sql.replace(subquery, 'dataframe')
                    sql = subquery.strip('()')
            # endregion
            self.query = parse_sql(sql, dialect='mindsdb')
            self.query_str = sql
        else:
            self.query = sql
            renderer = SqlalchemyRender('mysql')
            try:
                self.query_str = renderer.get_string(self.query, with_failback=True)
            except Exception:
                self.query_str = str(self.query)

        self.planner = None
        self.parameters = []
        self.fetched_data = None
        # self._process_query(sql)
        self.create_planner()
        if execute:
            self.prepare_query(prepare=False)
            self.execute_query()

    def create_planner(self):
<<<<<<< HEAD

        integrations_meta = self.session.integration_controller.get_all()
        integrations_names = list(integrations_meta.keys())
=======
        integrations_names = self.session.datahub.get_integrations_names()
>>>>>>> f4e551fc
        integrations_names.append('information_schema')

<<<<<<< HEAD
        predictor_metadata = []
        predictors = get_model_records(company_id=self.session.company_id)
=======
        predictor_metadata = {}
        predictors_records = get_model_records(company_id=self.session.company_id)
>>>>>>> f4e551fc

        query_tables = []

        def get_all_query_tables(node, is_table, **kwargs):
            if is_table and isinstance(node, Identifier):
                query_tables.append(node.parts[-1])

        query_traversal(self.query, get_all_query_tables)

        for p in predictors_records:
            model_name = p.name

            if model_name not in query_tables:
                continue

            integration_name = None
            integration_record = get_predictor_integration(p)
            if integration_record is not None:
                integration_name = integration_record.name

            if isinstance(p.data, dict) and 'error' not in p.data:
                ts_settings = p.learn_args.get('timeseries_settings', {})
                predictor = {
<<<<<<< HEAD
                    'name': model_name,
=======
                    'integration_name': integration_name,
>>>>>>> f4e551fc
                    'timeseries': False,
                    'integration_name': 'lightwood',
                    'id': p.id
                }
                if ts_settings.get('is_timeseries') is True:
                    window = ts_settings.get('window')
                    order_by = ts_settings.get('order_by')
                    if isinstance(order_by, list):
                        order_by = order_by[0]
                    group_by = ts_settings.get('group_by')
                    if isinstance(group_by, list) is False and group_by is not None:
                        group_by = [group_by]
                    predictor.update({
                        'timeseries': True,
                        'window': window,
                        'horizon': ts_settings.get('horizon'),
                        'order_by_column': order_by,
                        'group_by_columns': group_by
                    })
                predictor_metadata.append(predictor)

                self.model_types.update(p.data.get('dtypes', {}))

        mindsdb_database_name = 'mindsdb'
        database = None if self.session.database == '' else self.session.database.lower()

        self.predictor_metadata = predictor_metadata
        self.planner = query_planner.QueryPlanner(
            self.query,
            integrations=integrations_names,
            predictor_namespace=mindsdb_database_name,
            predictor_metadata=predictor_metadata,
            default_namespace=database
        )

    def fetch(self, view='list'):
        data = self.fetched_data

        if view == 'dataframe':
            result = self._make_list_result_view(data)
            col_names = [
                col.alias if col.alias is not None else col.name
                for col in self.columns_list
            ]
            result = pd.DataFrame(result, columns=col_names)
        else:
            result = self._make_list_result_view(data)

        # this is not used
        # elif view == 'dict':
        #     self.result = self._make_dict_result_view(data)
        # else:
        #     raise ErNotSupportedYet('Only "list" and "dict" views supported atm')

        return {
            'success': True,
            'result': result
        }

    def _fetch_dataframe_step(self, step):
        dn = self.datahub.get(step.integration)
        query = step.query

        if query is None:
            table_alias = (self.database, 'result', 'result')

            # fetch raw_query
            data, columns_info = dn.query(
                native_query=step.raw_query
            )
        else:

            table_alias = get_table_alias(step.query.from_table, self.database)
            # TODO for information_schema we have 'database' = 'mindsdb'

            data, columns_info = dn.query(
                query=query
            )

        # if this is query: execute it
        if isinstance(data, ASTNode):
            subquery = SQLQuery(data, session=self.session)
            return subquery.fetched_data

        columns = [(column['name'], column['name']) for column in columns_info]

        data = [{(key, key): value for key, value in row.items()} for row in data]
        data = [{table_alias: x} for x in data]

        col_types = {
            column['name']: column['type']
            for column in columns_info
        }
        data = {
            'values': data,
            'columns': {table_alias: columns},
            'tables': [table_alias],
            'types': {table_alias: col_types}
        }
        return data

    def _multiple_steps(self, step):
        data = {
            'values': [],
            'columns': {},
            'tables': []
        }
        for substep in step.steps:
            sub_data = self._fetch_dataframe_step(substep)
            join_query_data(data, sub_data)
        return data

    def _multiple_steps_reduce(self, step, vars):
        if step.reduce != 'union':
            raise ErLogicError(f'Unknown MultipleSteps type: {step.reduce}')

        data = {
            'values': [],
            'columns': {},
            'tables': []
        }

        for var_group in vars:
            for substep in step.steps:
                if isinstance(substep, FetchDataframeStep) is False:
                    raise ErLogicError(f'Wrong step type for MultipleSteps: {step}')
                markQueryVar(substep.query.where)
            for name, value in var_group.items():
                for substep in step.steps:
                    replaceQueryVar(substep.query.where, value, name)
            sub_data = self._multiple_steps(step)
            join_query_data(data, sub_data)

        return data

    def prepare_query(self, prepare=True):
        mindsdb_sql_struct = self.query

        if isinstance(mindsdb_sql_struct, Select):

            if (
                isinstance(mindsdb_sql_struct.from_table, Identifier)
                and (
                    self.database == 'mindsdb'
                    or mindsdb_sql_struct.from_table.parts[0].lower() == 'mindsdb'
                )
            ):
                if mindsdb_sql_struct.from_table.parts[-1].lower() == 'predictors':
                    dn = self.datahub.get(self.mindsdb_database_name)
                    data, columns = dn.get_predictors(mindsdb_sql_struct)
                    table_name = ('mindsdb', 'predictors', 'predictors')
                    data = [
                        {
                            (key, key): value
                            for key, value in row.items()
                        }
                        for row in data
                    ]
                    data = [{table_name: x} for x in data]
                    self.columns_list = [
                        Column(
                            database='mindsdb',
                            table_name='predictors',
                            name=column_name
                        )
                        for column_name in columns
                    ]

                    columns = [(column_name, column_name) for column_name in columns]

                    self.fetched_data = {
                        'values': data,
                        'columns': {table_name: columns},
                        'tables': [table_name]
                    }
                    return
                elif mindsdb_sql_struct.from_table.parts[-1].lower() == 'predictors_versions':
                    dn = self.datahub.get(self.mindsdb_database_name)
                    data, columns = dn.get_predictors_versions(mindsdb_sql_struct)
                    table_name = ('mindsdb', 'predictors_versions', 'predictors_versions')
                    data = [
                        {
                            (key, key): value
                            for key, value in row.items()
                        }
                        for row in data
                    ]
                    data = [{table_name: x} for x in data]
                    self.columns_list = [
                        Column(
                            database='mindsdb',
                            table_name='predictors_versions',
                            name=column_name
                        )
                        for column_name in columns
                    ]

                    columns = [(column_name, column_name) for column_name in columns]

                    self.fetched_data = {
                        'values': data,
                        'columns': {table_name: columns},
                        'tables': [table_name]
                    }
                    return
                elif mindsdb_sql_struct.from_table.parts[-1].lower() in ('datasources', 'databases'):
                    dn = self.datahub.get(self.mindsdb_database_name)
                    data, columns = dn.get_integrations(mindsdb_sql_struct)
                    table_name = ('mindsdb', 'datasources', 'datasources')
                    data = [
                        {
                            (key, key): value
                            for key, value in row.items()
                        }
                        for row in data
                    ]

                    data = [{table_name: x} for x in data]

                    self.columns_list = [
                        Column(
                            database='mindsdb',
                            table_name='datasources',
                            name=column_name
                        )
                        for column_name in columns
                    ]

                    columns = [(column_name, column_name) for column_name in columns]

                    self.fetched_data = {
                        'values': data,
                        'columns': {table_name: columns},
                        'tables': [table_name]
                    }
                    return

            # is it query to 'predictors'?
            if (
                isinstance(mindsdb_sql_struct.from_table, Identifier)
                and mindsdb_sql_struct.from_table.parts[-1].lower() == 'predictors'
                and (
                    self.database == 'mindsdb'
                    or mindsdb_sql_struct.from_table.parts[0].lower() == 'mindsdb'
                )
            ):
                dn = self.datahub.get(self.mindsdb_database_name)
                data, columns = dn.get_predictors(mindsdb_sql_struct)
                table_name = ('mindsdb', 'predictors', 'predictors')
                data = [
                    {
                        (key, key): value
                        for key, value in row.items()
                    }
                    for row in data
                ]
                data = [{table_name: x} for x in data]
                self.columns_list = [
                    Column(database='mindsdb',
                           table_name='predictors',
                           name=column_name)
                    for column_name in columns
                ]

                columns = [(column_name, column_name) for column_name in columns]

                self.fetched_data = {
                    'values': data,
                    'columns': {table_name: columns},
                    'tables': [table_name]
                }
                return

            # is it query to 'datasources'?
            if (
                isinstance(mindsdb_sql_struct.from_table, Identifier)
                and mindsdb_sql_struct.from_table.parts[-1].lower() in ('datasources', 'databases')
                and (
                    self.database == 'mindsdb'
                    or mindsdb_sql_struct.from_table.parts[0].lower() == 'mindsdb'
                )
            ):
                dn = self.datahub.get(self.mindsdb_database_name)
                data, columns = dn.get_integrations(mindsdb_sql_struct)
                table_name = ('mindsdb', 'datasources', 'datasources')
                data = [
                    {
                        (key, key): value
                        for key, value in row.items()
                    }
                    for row in data
                ]

                data = [{table_name: x} for x in data]

                self.columns_list = [
                    Column(database='mindsdb',
                           table_name='datasources',
                           name=column_name)
                    for column_name in columns
                ]

                columns = [(column_name, column_name) for column_name in columns]

                self.fetched_data = {
                    'values': data,
                    'columns': {table_name: columns},
                    'tables': [table_name]
                }
                return

        if prepare:
            # it is prepared statement call
            steps_data = []
            try:
                for step in self.planner.prepare_steps(self.query):
                    data = self.execute_step(step, steps_data)
                    step.set_result(data)
                    steps_data.append(data)
            except PlanningException as e:
                raise ErLogicError(e)

            statement_info = self.planner.get_statement_info()

            self.columns_list = []
            for col in statement_info['columns']:
                self.columns_list.append(
                    Column(
                        database=col['ds'],
                        table_name=col['table_name'],
                        table_alias=col['table_alias'],
                        name=col['name'],
                        alias=col['alias'],
                        type=col['type']
                    )
                )

            self.parameters = [
                Column(
                    name=col['name'],
                    alias=col['alias'],
                    type=col['type']
                )
                for col in statement_info['parameters']
            ]

    def execute_query(self, params=None):
        if self.fetched_data is not None:
            # no need to execute
            return

        steps_data = []
        try:
            for step in self.planner.execute_steps(params):
                data = self.execute_step(step, steps_data)
                step.set_result(data)
                steps_data.append(data)
        except PlanningException as e:
            raise ErLogicError(e)

        # save updated query
        self.query = self.planner.query

        # there was no executing
        if len(steps_data) == 0:
            return

        try:
            if self.outer_query is not None:
                data = []
                # +++
                # ???
                result = []
                for row in steps_data[-1]:
                    data_row = {}
                    for column_record in self.columns_list:
                        table_name = (column_record.database, column_record.table_name, column_record.table_alias)
                        column_name = column_record.name
                        data_row[column_record.alias or column_record.name] = row[table_name][column_name]
                    result.append(data_row)
                # ---
                data = self._make_list_result_view(result)
                df = pd.DataFrame(data)
                result = query_df(df, self.outer_query)

                try:
                    self.columns_list = [
                        Column(database='',
                               table_name='',
                               name=x)
                        for x in result.columns
                    ]
                except Exception:
                    self.columns_list = [
                        Column(database='',
                               table_name='',
                               name=result.name)
                    ]

                # +++ make list result view
                new_result = []
                for row in result.to_dict(orient='records'):
                    data_row = []
                    for column_record in self.columns_list:
                        column_name = column_record.alias or column_record.name
                        data_row.append(row.get(column_name))
                    new_result.append(data_row)
                result = new_result
                # ---

                self.fetched_data = result
            else:
                self.fetched_data = steps_data[-1]
        except Exception as e:
            raise SqlApiUnknownError("error in preparing result quiery step") from e

        try:
            if hasattr(self, 'columns_list') is False:
                self.columns_list = []
                keys = []
                for row in self.fetched_data:
                    for table_key in row:
                        for column_name in row[table_key]:
                            key = (table_key + (column_name, column_name))
                            if key not in keys:
                                keys.append(key)
                                self.columns_list.append(
                                    Column(database=table_key[0],
                                           table_name=table_key[1],
                                           table_alias=table_key[2],
                                           name=column_name)
                                )

            # if there was no 'ProjectStep', then get columns list from last step:
            if self.columns_list is None:
                self.columns_list = []
                if self.fetched_data is not None:
                    for table_name in self.fetched_data['columns']:
                        col_types = self.fetched_data.get('types', {}).get(table_name, {})
                        for column in self.fetched_data['columns'][table_name]:
                            self.columns_list.append(
                                Column(
                                    database=table_name[0],
                                    table_name=table_name[1],
                                    table_alias=table_name[2],
                                    name=column[0],
                                    alias=column[1],
                                    type=col_types.get(column[0])
                                )
                            )

            self.columns_list = [x for x in self.columns_list if x.name != '__mindsdb_row_id']
        except Exception as e:
            raise SqlApiUnknownError("error in column list step") from e

    def execute_step(self, step, steps_data):
        if type(step) == GetPredictorColumns:
            predictor_name = step.predictor.parts[-1]
            dn = self.datahub.get(self.mindsdb_database_name)
            columns = dn.get_table_columns(predictor_name)
            columns = [
                (column_name, column_name) for column_name in columns
            ]
            data = {
                'values': [],
                'columns': {
                    (self.mindsdb_database_name, predictor_name, predictor_name): columns
                },
                'tables': [(self.mindsdb_database_name, predictor_name, predictor_name)]
            }
        elif type(step) == GetTableColumns:
            table = step.table
            dn = self.datahub.get(step.namespace)
            ds_query = Select(from_table=Identifier(table), targets=[Star()])

            data, columns_info = dn.query(ds_query)

            table_alias = (self.database, table, table)

            data = {
                'values': [],
                'columns': {
                    table_alias: columns_info
                },
                'tables': [table_alias]
            }
        elif type(step) == FetchDataframeStep:
            data = self._fetch_dataframe_step(step)
        elif type(step) == UnionStep:
            raise ErNotSupportedYet('Union step is not implemented')
            # TODO add union support
            # left_data = steps_data[step.left.step_num]
            # right_data = steps_data[step.right.step_num]
            # data = left_data + right_data
        elif type(step) == MapReduceStep:
            try:
                if step.reduce != 'union':
                    raise ErLogicError(f'Unknown MapReduceStep type: {step.reduce}')

                step_data = steps_data[step.values.step_num]
                vars = []
                step_data_values = step_data['values']
                for row in step_data_values:
                    var_group = {}
                    vars.append(var_group)
                    for row_data in row.values():
                        for name, value in row_data.items():
                            if name[0] != '__mindsdb_row_id':
                                var_group[name[1] or name[0]] = value

                data = {
                    'values': [],
                    'columns': {},
                    'tables': []
                }
                substep = step.step
                if type(substep) == FetchDataframeStep:
                    query = substep.query
                    for var_group in vars:
                        markQueryVar(query.where)
                        for name, value in var_group.items():
                            replaceQueryVar(query.where, value, name)
                        sub_data = self._fetch_dataframe_step(substep)
                        if len(data['columns']) == 0:
                            data['columns'] = sub_data['columns']
                        if len(data['tables']) == 0:
                            data['tables'] = sub_data['tables']
                        data['values'].extend(sub_data['values'])
                        unmarkQueryVar(query.where)
                elif type(substep) == MultipleSteps:
                    data = self._multiple_steps_reduce(substep, vars)
                else:
                    raise ErLogicError(f'Unknown step type: {step.step}')
            except Exception as e:
                raise SqlApiUnknownError(f'error in map reduce step: {e}') from e
        elif type(step) == MultipleSteps:
            if step.reduce != 'union':
                raise ErNotSupportedYet(f"Only MultipleSteps with type = 'union' is supported. Got '{step.type}'")
            data = None
            for substep in step.steps:
                subdata = self.execute_step(substep, steps_data)
                if data is None:
                    data = subdata
                else:
                    data['values'].extend(subdata['values'])
        elif type(step) == ApplyPredictorRowStep:
            try:
                ml_handler_name = step.namespace
                predictor_name = step.predictor.parts[0]

                dn = self.datahub.get(self.mindsdb_database_name)
                where_data = step.row_dict

                data = dn.query(
                    table=predictor_name,
                    where_data=where_data,
                    ml_handler_name=ml_handler_name
                )

                data = [{(key, key): value for key, value in row.items()} for row in data]

                table_name = get_preditor_alias(step, self.database)
                values = [{table_name: x} for x in data]
                columns = {table_name: []}
                if len(data) > 0:
                    row = data[0]
                    columns[table_name] = list(row.keys())
                # TODO else

                data = {
                    'values': values,
                    'columns': columns,
                    'tables': [table_name]
                }
            except Exception as e:
                if isinstance(e, SqlApiException):
                    raise e
                else:
                    raise SqlApiUnknownError(f'error in apply predictor row step: {e}') from e
        elif type(step) in (ApplyPredictorStep, ApplyTimeseriesPredictorStep):
            try:
                # set row_id
                data = steps_data[step.dataframe.step_num]
                row_id_col = ('__mindsdb_row_id', '__mindsdb_row_id')
                for table in data['columns']:
                    data['columns'][table].append(row_id_col)

                row_count = len(data['values'])

                for i, row in enumerate(data['values']):
                    for n, table_name in enumerate(row):
                        row[table_name][row_id_col] = self.row_id + i + n * row_count
                # shift counter
                self.row_id += self.row_id + row_count * len(data['tables'])

                ml_handler_name = step.namespace
                predictor_name = step.predictor.parts[0]
                where_data = []
                for row in steps_data[step.dataframe.step_num]['values']:
                    new_row = {}
                    for table_name in row:
                        keys_intersection = set(new_row) & set(row[table_name])
                        if len(keys_intersection) > 0:
                            raise ErLogicError(
                                f'The predictor got two identical keys from different datasources: {keys_intersection}'
                            )
                        new_row.update(row[table_name])
                    where_data.append(new_row)

                where_data = [{key[1]: value for key, value in row.items()} for row in where_data]

                predictor_metadata = {}
                for pm in self.predictor_metadata:
                    if pm['name'] == predictor_name and pm['integration_name'].lower() == ml_handler_name:
                        predictor_metadata = pm
                        break
                is_timeseries = predictor_metadata['timeseries']
                _mdb_forecast_offset = None
                if is_timeseries:
                    if '> LATEST' in self.query_str:
                        # stream mode -- if > LATEST, forecast starts on inferred next timestamp
                        _mdb_forecast_offset = 1
                    elif '= LATEST' in self.query_str:
                        # override: when = LATEST, forecast starts on last provided timestamp instead of inferred next time
                        _mdb_forecast_offset = 0
                    else:
                        # normal mode -- emit a forecast ($HORIZON data points on each) for each provided timestamp
                        _mdb_forecast_offset = None
                    for row in where_data:
                        if '__mdb_forecast_offset' not in row:
                            row['__mdb_forecast_offset'] = _mdb_forecast_offset

                # for row in where_data:
                #     for key in row:
                #         if isinstance(row[key], datetime.date):
                #             row[key] = str(row[key])

                table_name = get_preditor_alias(step, self.database)
                columns = {table_name: []}
                dn = self.datahub.get(self.mindsdb_database_name)
                if len(where_data) == 0:
                    cols = dn.get_table_columns(predictor_name) + ['__mindsdb_row_id']
                    columns[table_name] = [(c, c) for c in cols]
                    values = []
                else:
                    predictor_id = predictor_metadata['id']
                    key = f'{predictor_name}_{predictor_id}_{json_checksum(where_data)}'
                    data = predictor_cache.get(key)

                    if data is None:
                        data = dn.query(
                            table=predictor_name,
                            where_data=where_data,
                            ml_handler_name=ml_handler_name
                        )
                        predictor_cache.set(key, data)

                    data = [{(key, key): value for key, value in row.items()} for row in data]

                    values = [{table_name: x} for x in data]

                    if len(data) > 0:
                        row = data[0]
                        columns[table_name] = list(row.keys())
                    # TODO else

                data = {
                    'values': values,
                    'columns': columns,
                    'tables': [table_name],
                    'types': {table_name: self.model_types}
                }
            except Exception as e:
                raise SqlApiUnknownError(f'error in apply predictor step: {e}') from e
        elif type(step) == JoinStep:
            try:
                left_data = steps_data[step.left.step_num]
                right_data = steps_data[step.right.step_num]

                # FIXME https://github.com/mindsdb/mindsdb_sql/issues/136
                # is_timeseries = False
                # if True in [type(step) == ApplyTimeseriesPredictorStep for step in plan.steps]:
                #     right_data = steps_data[step.left.step_num]
                #     left_data = steps_data[step.right.step_num]
                #     is_timeseries = True

                if step.query.condition is not None:
                    raise ErNotSupportedYet('At this moment supported only JOIN without condition')
                if step.query.join_type.upper() not in ('LEFT JOIN', 'JOIN'):
                    raise ErNotSupportedYet('At this moment supported only JOIN and LEFT JOIN')

                if len(left_data['tables']) == 0 or len(right_data['tables']) == 0:
                    raise ErLogicError('Table for join is not found')

                if (
                        len(left_data['tables']) != 1 or len(right_data['tables']) != 1
                        or left_data['tables'][0] == right_data['tables'][0]
                ):
                    raise ErNotSupportedYet('At this moment supported only JOIN of two different tables')

                data = {
                    'values': [],
                    'columns': {},
                    'tables': list(set(left_data['tables'] + right_data['tables'])),
                    'types': {}
                }

                for data_part in [left_data, right_data]:
                    for table_name in data_part['columns']:
                        if table_name not in data['columns']:
                            data['columns'][table_name] = data_part['columns'][table_name]
                            # keep types
                            data['types'][table_name] = data_part.get('types', {}).get(table_name, {}).copy()
                        else:
                            data['columns'][table_name].extend(data_part['columns'][table_name])
                            # keep types
                            data['types'][table_name].update(data_part.get('types', {}).get(table_name, {}))
                for table_name in data['columns']:
                    data['columns'][table_name] = list(set(data['columns'][table_name]))

                left_key = left_data['tables'][0]
                right_key = right_data['tables'][0]

                left_columns_map = OrderedDict()
                left_columns_map_reverse = OrderedDict()
                for i, column_name in enumerate(left_data['columns'][left_key]):
                    left_columns_map[f'a{i}'] = column_name
                    left_columns_map_reverse[column_name] = f'a{i}'

                right_columns_map = {}
                right_columns_map_reverse = {}
                for i, column_name in enumerate(right_data['columns'][right_key]):
                    right_columns_map[f'b{i}'] = column_name
                    right_columns_map_reverse[column_name] = f'b{i}'

                left_df_data = []
                for row in left_data['values']:
                    row = row[left_key]
                    left_df_data.append({left_columns_map_reverse[key]: value for key, value in row.items()})

                right_df_data = []
                for row in right_data['values']:
                    row = row[right_key]
                    right_df_data.append({right_columns_map_reverse[key]: value for key, value in row.items()})

                df_a = pd.DataFrame(left_df_data, columns=left_columns_map.keys())
                df_b = pd.DataFrame(right_df_data, columns=right_columns_map.keys())

                a_name = f'a{round(time.time() * 1000)}'
                b_name = f'b{round(time.time() * 1000)}'
                con = duckdb.connect(database=':memory:')
                con.register(a_name, df_a)
                con.register(b_name, df_b)
                resp_df = con.execute(f"""
                    SELECT * FROM {a_name} as ta full join {b_name} as tb
                    ON ta.{left_columns_map_reverse[('__mindsdb_row_id', '__mindsdb_row_id')]}
                     = tb.{right_columns_map_reverse[('__mindsdb_row_id', '__mindsdb_row_id')]}
                """).fetchdf()
                con.unregister(a_name)
                con.unregister(b_name)
                con.close()

                resp_df = resp_df.replace({np.nan: None})
                resp_dict = resp_df.to_dict(orient='records')

                for row in resp_dict:
                    new_row = {left_key: {}, right_key: {}}
                    for key, value in row.items():
                        if key.startswith('a'):
                            new_row[left_key][left_columns_map[key]] = value
                        else:
                            new_row[right_key][right_columns_map[key]] = value
                    data['values'].append(new_row)

                # remove all records with empty data from predictor from join result
                # otherwise there are emtpy records in the final result:
                # +------------+------------+-------+-----------+----------+
                # | time       | time       | state | pnew_case | new_case |
                # +------------+------------+-------+-----------+----------+
                # | 2020-10-21 | 2020-10-24 | CA    | 0.0       | 5945.0   |
                # | 2020-10-22 | 2020-10-23 | CA    | 0.0       | 6141.0   |
                # | 2020-10-23 | 2020-10-22 | CA    | 0.0       | 2940.0   |
                # | 2020-10-24 | 2020-10-21 | CA    | 0.0       | 3707.0   |
                # | NULL       | 2020-10-20 | NULL  | nan       | nan      |
                # | NULL       | 2020-10-19 | NULL  | nan       | nan      |
                # | NULL       | 2020-10-18 | NULL  | nan       | nan      |
                # | NULL       | 2020-10-17 | NULL  | nan       | nan      |
                # | NULL       | 2020-10-16 | NULL  | nan       | nan      |
                # +------------+------------+-------+-----------+----------+
                # 9 rows in set (2.07 sec)

                # if is_timeseries:
                #     data_values = []
                #     for row in data['values']:
                #         for key in row:
                #             if 'mindsdb' in key:
                #                 if not is_empty_prediction_row(row[key]):
                #                     data_values.append(row)
                #                     break
                #     data['values'] = data_values
            except Exception as e:
                raise SqlApiUnknownError(f'error in join step: {e}') from e

        elif type(step) == FilterStep:
            step_data = steps_data[step.dataframe.step_num]

            # dicts to look up column and table
            column_idx = {}
            tables_idx = {}
            col_table_idx = {}

            # prepare columns for dataframe. column name contains table name
            cols = set()
            for table, col_list in step_data['columns'].items():
                _, t_name, t_alias = table

                tables_idx[t_name] = t_name
                tables_idx[t_alias] = t_name
                for column in col_list:
                    # table_column
                    c_name, c_alias = column

                    col_name = f'{t_name}^{c_name}'
                    cols.add(col_name)

                    col_table_idx[col_name] = (table, column)
                    column_idx[c_name] = t_name

            # prepare dict for dataframe
            result = []
            for row in step_data['values']:
                data_row = {}
                for table, col_list in step_data['columns'].items():
                    for col in col_list:
                        col_name = f'{table[1]}^{col[0]}'
                        data_row[col_name] = row[table][col]
                result.append(data_row)

            df = pd.DataFrame(result, columns=list(cols))

            # analyze condition and change name of columns
            def check_fields(node, is_table=None, **kwargs):
                if is_table:
                    raise ErNotSupportedYet('Subqueries is not supported in WHERE')
                if isinstance(node, Identifier):
                    # only column name
                    col_name = node.parts[-1]

                    if len(node.parts) == 1:
                        if col_name not in column_idx:
                            raise ErKeyColumnDoesNotExist(f'Table not found for column: {col_name}')
                        table_name = column_idx[col_name]
                    else:
                        table_name = node.parts[-2]

                        # maybe it is alias
                        table_name = tables_idx[table_name]

                    new_name = f'{table_name}^{col_name}'
                    return Identifier(parts=[new_name])

            where_query = step.query
            query_traversal(where_query, check_fields)

            query = Select(targets=[Star()], from_table=Identifier('df'), where=where_query)

            res = query_df(df, query)

            resp_dict = res.to_dict(orient='records')

            # convert result to dict-dict structure
            values = []
            for row in resp_dict:
                value = {}
                for key, v in row.items():
                    # find original table and col
                    table, column = col_table_idx[key]
                    if table not in value:
                        value[table] = {}
                    value[table][column] = v

                values.append(value)

            data = {
                'tables': step_data['tables'],
                'columns': step_data['columns'],
                'values': values,
                'types': step_data.get('types', {})
            }

        elif type(step) == LimitOffsetStep:
            try:
                step_data = steps_data[step.dataframe.step_num]
                data = {
                    'values': step_data['values'].copy(),
                    'columns': step_data['columns'].copy(),
                    'tables': step_data['tables'].copy(),
                    'types': step_data.get('types', {}).copy(),
                }
                if isinstance(step.offset, Constant) and isinstance(step.offset.value, int):
                    data['values'] = data['values'][step.offset.value:]
                if isinstance(step.limit, Constant) and isinstance(step.limit.value, int):
                    data['values'] = data['values'][:step.limit.value]
            except Exception as e:
                raise SqlApiUnknownError(f'error in limit offset step: {e}') from e
        elif type(step) == ProjectStep:
            try:
                step_data = steps_data[step.dataframe.step_num]

                columns = defaultdict(list)
                for column_identifier in step.columns:

                    if type(column_identifier) == Star:
                        for table_name, table_columns_list in step_data['columns'].items():
                            for column in table_columns_list:

                                columns[table_name].append(column)

                    elif type(column_identifier) == Identifier:
                        appropriate_table = None
                        columns_to_copy = None

                        column_name_parts = column_identifier.parts
                        column_alias = column_identifier.parts[-1] if column_identifier.alias is None else '.'.join(
                            column_identifier.alias.parts)
                        if len(column_name_parts) > 2:
                            raise ErSqlWrongArguments(
                                f'Column name must contain no more than 2 parts. Got name: {column_identifier}')
                        elif len(column_name_parts) == 1:
                            column_name = column_name_parts[0]

                            for table_name, table_columns in step_data['columns'].items():
                                table_col_idx = {}
                                for x in table_columns:
                                    name = x[1] or x[0]
                                    table_col_idx[name] = x

                                column_exists = get_column_in_case(list(table_col_idx.keys()), column_name)
                                if column_exists:
                                    if appropriate_table is not None and not step.ignore_doubles:
                                        raise ErLogicError(
                                            f'Found multiple appropriate tables for column {column_name}')
                                    else:
                                        appropriate_table = table_name
                                        new_col = (column_name, column_alias)
                                        cur_col = table_col_idx[column_exists]

                                        columns[appropriate_table].append(new_col)
                                        if cur_col != new_col:
                                            columns_to_copy = cur_col, new_col
                                        break

                            if appropriate_table is None:
                                raise SqlApiException(f'Can not find appropriate table for column {column_name}')

                        elif len(column_name_parts) == 2:
                            table_name_or_alias = column_name_parts[0]
                            column_name = column_name_parts[1]

                            for table_name, table_columns in step_data['columns'].items():
                                checking_table_name_or_alias = table_name[2] or table_name[1]
                                if table_name_or_alias.lower() == checking_table_name_or_alias.lower():
                                    # support select table.*
                                    if isinstance(column_name, Star):
                                        # add all by table
                                        appropriate_table = table_name
                                        for column in step_data['columns'][appropriate_table]:
                                            columns[appropriate_table].append(column)
                                        break

                                    table_col_idx = {}
                                    for x in table_columns:
                                        name = x[1] or x[0]
                                        table_col_idx[name] = x

                                    column_exists = get_column_in_case(list(table_col_idx.keys()), column_name)
                                    if column_exists:
                                        appropriate_table = table_name
                                        new_col = (column_name, column_alias)
                                        cur_col = table_col_idx[column_exists]

                                        columns[appropriate_table].append(new_col)
                                        if cur_col != new_col:
                                            columns_to_copy = cur_col, new_col

                                        break
                                    else:
                                        raise ErLogicError(f'Can not find column "{column_name}" in table "{table_name}"')
                            if appropriate_table is None:
                                raise ErLogicError(f'Can not find appropriate table for column {column_name}')
                        else:
                            raise ErSqlWrongArguments('Undefined column name')

                        if columns_to_copy is not None:
                            col_from, col_to = columns_to_copy
                            for row in step_data['values']:
                                row[appropriate_table][col_to] = row[appropriate_table][col_from]
                            # TODO copy types?

                    else:
                        raise ErKeyColumnDoesNotExist(f'Unknown column type: {column_identifier}')

                data = {
                    'tables': step_data['tables'],
                    'columns': columns,
                    'values': step_data['values'],  # TODO keep values only for columns
                    'types': step_data.get('types', {})
                }
            except Exception as e:
                if isinstance(e, SqlApiException):
                    raise e
                raise SqlApiUnknownError(f'error on project step: {e} ') from e
        elif type(step) == GroupByStep:
            step_data = steps_data[step.dataframe.step_num]

            result = []
            cols = set()
            for _, col_list in step_data['columns'].items():
                for col in col_list:
                    cols.add(col[1])

            for row in step_data['values']:
                data_row = {}
                for table, col_list in step_data['columns'].items():
                    for col in col_list:
                        data_row[col[1]] = row[table][col]
                result.append(data_row)

            df = pd.DataFrame(result, columns=list(cols))

            query = Select(targets=step.targets, from_table='df', group_by=step.columns).to_string()
            res = query_df(df, query)

            resp_dict = res.to_dict(orient='records')

            # stick all columns to first table
            appropriate_table = step_data['tables'][0]

            columns_list = []
            columns = []
            for key, dtyp in res.dtypes.items():
                columns_list.append(
                    Column(database=appropriate_table[0],
                           table_name=appropriate_table[1],
                           table_alias=appropriate_table[2],
                           name=key,
                           type=dtyp,
                           alias=key)
                )
                columns.append((key, key))

            values = []
            for row in resp_dict:
                row2 = {
                    (key, key): value
                    for key, value in row.items()
                }

                values.append(
                    {
                        appropriate_table: row2
                    }
                )

            # columns are changed
            self.columns_list = columns_list
            types = step_data.get('types', {})
            data = {
                'tables': [appropriate_table],
                'columns': {appropriate_table: columns},
                'values': values,
                'types': types  # copy
            }

        elif type(step) == SubSelectStep:

            step_data = steps_data[step.dataframe.step_num]

            table_name = step.table_name
            if table_name is None:
                table_name = 'df_table'
            else:
                table_name = table_name

            def step_data_to_df(step_data):
                result = []
                cols = set()
                for _, col_list in step_data['columns'].items():
                    for col in col_list:
                        cols.add(col[1])

                for row in step_data['values']:
                    data_row = {}
                    for table, col_list in step_data['columns'].items():
                        for col in col_list:
                            data_row[col[1]] = row[table][col]
                    result.append(data_row)
                df = pd.DataFrame(result, columns=list(cols))

                return df

            def df_to_step_data(res, step_data0, table_name):
                resp_dict = res.to_dict(orient='records')

                # get from first table
                database = step_data0['tables'][0][0]
                appropriate_table = (database, table_name, table_name)

                columns = []
                for key, dtyp in res.dtypes.items():

                    columns.append((key, key))

                values = []
                for row in resp_dict:
                    row2 = {
                        (key, key): value
                        for key, value in row.items()
                    }

                    values.append(
                        {
                            appropriate_table: row2
                        }
                    )

                types = step_data0.get('types', {})
                data = {
                    'tables': [appropriate_table],
                    'columns': {appropriate_table: columns},
                    'values': values,
                    'types': types  # copy
                }
                return data

            query = step.query
            query.from_table = Identifier('df_table')
            df = step_data_to_df(step_data)
            res = query_df(df, query)

            data = df_to_step_data(res, step_data, table_name)

        elif type(step) == SaveToTable or type(step) == InsertToTable:
            is_replace = False
            is_create = False

            if type(step) == SaveToTable:
                is_create = True

                if step.is_replace:
                    is_replace = True

            step_data = step.dataframe.result_data
            integration_name = step.table.parts[0]
            table_name_parts = step.table.parts[1:]

            dn = self.datahub.get(integration_name)

            if hasattr(dn, 'create_table') is False:
                raise ErNotSupportedYet(f"Creating table in '{integration_name}' is not supporting")

            # region del 'service' columns
            for table in step_data['columns']:
                new_table_columns = []
                for column in step_data['columns'][table]:
                    if column[-1] not in ('__mindsdb_row_id', '__mdb_forecast_offset'):
                        new_table_columns.append(column)
                step_data['columns'][table] = new_table_columns
            # endregion

            # region del columns filtered at projection step
            if self.columns_list is not None:
                filtered_column_names = [x.name for x in self.columns_list]
                for table in step_data['columns']:
                    new_table_columns = []
                    for column in step_data['columns'][table]:
                        if column[0].startswith('predictor.'):
                            new_table_columns.append(column)
                        elif column[0] in filtered_column_names:
                            new_table_columns.append(column)
                    step_data['columns'][table] = new_table_columns
            # endregion

            # drop double names
            col_names = set()
            if len(step_data['tables']) > 1:
                # set prefixes for column if it doubled

                for table in step_data['tables']:
                    table_name = table[1]
                    col_map = []
                    col_list = []
                    for column in step_data['columns'][table]:
                        alias = column[1]
                        if alias not in col_names:
                            col_names.add(alias)
                            col_list.append(column)
                        else:
                            column_new = (f'{table_name}.{column[0]}', f'{table_name}.{column[1]}')
                            col_list.append(column_new)
                            col_map.append([column, column_new])

                    # replace columns
                    step_data['columns'][table] = col_list

                    # replace in values
                    for row in step_data['values']:
                        table_row = row[table]

                        for column, column_new in col_map:
                            table_row[column_new] = table_row.pop(column)

            dn.create_table(
                table_name_parts=table_name_parts,
                columns=step_data['columns'],
                data=step_data['values'],
                is_replace=is_replace,
                is_create=is_create
            )
            data = None
        else:
            raise ErLogicError(F'Unknown planner step: {step}')
        return data

    # Is not used
    # def _apply_where_filter(self, row, where):
    #     if isinstance(where, Identifier):
    #         return row[where.value]
    #     elif isinstance(where, Constant):
    #         return where.value
    #     elif not isinstance(where, (UnaryOperation, BinaryOperation)):
    #         raise SqlApiException(f'Unknown operation type: {where}')
    #
    #     op_fn = operator_map.get(where.op)
    #     if op_fn is None:
    #         raise SqlApiException(f'unknown operator {where.op}')
    #
    #     args = [self._apply_where_filter(row, arg) for arg in where.args]
    #     result = op_fn(*args)
    #     return result

    def _make_list_result_view(self, data):
        if self.outer_query is not None:
            return data['values']
        result = []
        for row in data['values']:
            data_row = []
            for column_record in self.columns_list:
                table_name = (column_record.database, column_record.table_name, column_record.table_alias)
                column_name = (column_record.name, column_record.alias)
                if table_name in row is False:
                    # try without alias
                    table_name = (table_name[0], table_name[1], None)

                data_row.append(row[table_name][column_name])
            result.append(data_row)
        return result

    def _make_dict_result_view(self, data):
        result = []
        for row in data['values']:
            data_row = {}
            for table_name in row:
                data_row.update(row[table_name])
            result.append(data_row)
        return result<|MERGE_RESOLUTION|>--- conflicted
+++ resolved
@@ -252,22 +252,11 @@
             self.execute_query()
 
     def create_planner(self):
-<<<<<<< HEAD
-
-        integrations_meta = self.session.integration_controller.get_all()
-        integrations_names = list(integrations_meta.keys())
-=======
         integrations_names = self.session.datahub.get_integrations_names()
->>>>>>> f4e551fc
         integrations_names.append('information_schema')
 
-<<<<<<< HEAD
-        predictor_metadata = []
-        predictors = get_model_records(company_id=self.session.company_id)
-=======
         predictor_metadata = {}
         predictors_records = get_model_records(company_id=self.session.company_id)
->>>>>>> f4e551fc
 
         query_tables = []
 
@@ -291,13 +280,8 @@
             if isinstance(p.data, dict) and 'error' not in p.data:
                 ts_settings = p.learn_args.get('timeseries_settings', {})
                 predictor = {
-<<<<<<< HEAD
-                    'name': model_name,
-=======
                     'integration_name': integration_name,
->>>>>>> f4e551fc
                     'timeseries': False,
-                    'integration_name': 'lightwood',
                     'id': p.id
                 }
                 if ts_settings.get('is_timeseries') is True:
@@ -315,7 +299,7 @@
                         'order_by_column': order_by,
                         'group_by_columns': group_by
                     })
-                predictor_metadata.append(predictor)
+                predictor_metadata[model_name] = predictor
 
                 self.model_types.update(p.data.get('dtypes', {}))
 
