--- conflicted
+++ resolved
@@ -139,544 +139,12 @@
 
     def get_tables(self):
 
-<<<<<<< HEAD
-        integrations = self.integration_controller.get_all(show_secrets=self.session.show_secrets)
-        ml_integrations = {
-            key: val for key, val in integrations.items() if val["type"] == "ml"
-        }
-
-        data = []
-        for _key, val in ml_integrations.items():
-            data.append([val["name"], val.get("engine"), to_json(val.get("connection_data"))])
-
-        df = pd.DataFrame(data, columns=columns)
-        return df
-
-    def _get_tables(self, query: ASTNode = None):
-        columns = self.information_schema["TABLES"]
-
-        target_table = None
-        if (
-            type(query) is Select
-            and type(query.where) is BinaryOperation
-            and query.where.op == "and"
-        ):
-            for arg in query.where.args:
-                if (
-                    type(arg) is BinaryOperation
-                    and arg.op == "="
-                    and type(arg.args[0]) is Identifier
-                    and arg.args[0].parts[-1].upper() == "TABLE_SCHEMA"
-                    and type(arg.args[1]) is Constant
-                ):
-                    target_table = arg.args[1].value
-                    break
-
-        data = []
-        for name in self.information_schema.keys():
-            if target_table is not None and target_table != name:
-                continue
-            row = TablesRow(TABLE_TYPE=TABLES_ROW_TYPE.SYSTEM_VIEW, TABLE_NAME=name)
-            data.append(row.to_list())
-
-        for ds_name, ds in self.persis_datanodes.items():
-            if target_table is not None and target_table != ds_name:
-                continue
-            if hasattr(ds, 'get_tables_rows'):
-                ds_tables = ds.get_tables_rows()
-            else:
-                ds_tables = ds.get_tables()
-            if len(ds_tables) == 0:
-                continue
-            elif isinstance(ds_tables[0], dict):
-                ds_tables = [
-                    TablesRow(
-                        TABLE_TYPE=TABLES_ROW_TYPE.BASE_TABLE, TABLE_NAME=x["name"]
-                    )
-                    for x in ds_tables
-                ]
-            elif (
-                isinstance(ds_tables, list)
-                and len(ds_tables) > 0
-                and isinstance(ds_tables[0], str)
-            ):
-                ds_tables = [
-                    TablesRow(TABLE_TYPE=TABLES_ROW_TYPE.BASE_TABLE, TABLE_NAME=x)
-                    for x in ds_tables
-                ]
-            for row in ds_tables:
-                row.TABLE_SCHEMA = ds_name
-                data.append(row.to_list())
-
-        for ds_name in self.get_integrations_names():
-            if target_table is not None and target_table != ds_name:
-                continue
-            try:
-                ds = self.get(ds_name)
-                ds_tables = ds.get_tables()
-                for row in ds_tables:
-                    row.TABLE_SCHEMA = ds_name
-                    data.append(row.to_list())
-            except Exception:
-                logger.error(f"Can't get tables from '{ds_name}'")
-
-        for project_name in self.get_projects_names():
-            if target_table is not None and target_table != project_name:
-                continue
-            project_dn = self.get(project_name)
-            project_tables = project_dn.get_tables()
-            for row in project_tables:
-                row.TABLE_SCHEMA = project_name
-                data.append(row.to_list())
-
-        df = pd.DataFrame(data, columns=columns)
-        return df
-
-    def _get_jobs(self, query: ASTNode = None):
-        jobs_controller = JobsController()
-
-        project_name = None
-        if (
-            isinstance(query, Select)
-            and type(query.where) is BinaryOperation
-            and query.where.op == "="
-            and query.where.args[0].parts == ["project"]
-            and isinstance(query.where.args[1], Constant)
-        ):
-            project_name = query.where.args[1].value
-
-        data = jobs_controller.get_list(project_name)
-
-        columns = self.information_schema["JOBS"]
-        columns_lower = [col.lower() for col in columns]
-
-        # to list of lists
-        data = [[row[k] for k in columns_lower] for row in data]
-
-        return pd.DataFrame(data, columns=columns)
-
-    def _get_jobs_history(self, query: ASTNode = None) -> pd.DataFrame:
-        log_controller = self.persis_datanodes['log']
-        df = log_controller.query(query, return_as='DataFrame')
-        return df
-
-    def _get_triggers(self, query: ASTNode = None):
-        from mindsdb.interfaces.triggers.triggers_controller import TriggersController
-
-        triggers_controller = TriggersController()
-
-        project_name = None
-        if (
-            isinstance(query, Select)
-            and type(query.where) is BinaryOperation
-            and query.where.op == "="
-            and query.where.args[0].parts == ["project"]
-            and isinstance(query.where.args[1], Constant)
-        ):
-            project_name = query.where.args[1].value
-
-        data = triggers_controller.get_list(project_name)
-
-        columns = self.information_schema["MDB_TRIGGERS"]
-        columns_lower = [col.lower() for col in columns]
-
-        # to list of lists
-        data = [[row[k] for k in columns_lower] for row in data]
-
-        return pd.DataFrame(data, columns=columns)
-
-    def _get_chatbots(self, query: ASTNode = None):
-        from mindsdb.interfaces.chatbot.chatbot_controller import ChatBotController
-
-        chatbot_controller = ChatBotController()
-
-        project_name = None
-        if (
-            isinstance(query, Select)
-            and type(query.where) is BinaryOperation
-            and query.where.op == "="
-            and query.where.args[0].parts == ["project"]
-            and isinstance(query.where.args[1], Constant)
-        ):
-            project_name = query.where.args[1].value
-
-        chatbot_data = chatbot_controller.get_chatbots(project_name)
-
-        columns = self.information_schema["CHATBOTS"]
-        columns_lower = [col.lower() for col in columns]
-
-        # to list of lists
-        data = []
-        for row in chatbot_data:
-            row['params'] = to_json(row['params'])
-            data.append([row[k] for k in columns_lower])
-
-        return pd.DataFrame(data, columns=columns)
-
-    def _get_knowledge_bases(self, query: ASTNode = None):
-        from mindsdb.interfaces.knowledge_base.controller import KnowledgeBaseController
-        controller = KnowledgeBaseController(self.session)
-        project_name = None
-        if (
-                isinstance(query, Select)
-                and type(query.where) is BinaryOperation
-                and query.where.op == '='
-                and query.where.args[0].parts == ['project']
-                and isinstance(query.where.args[1], Constant)
-        ):
-            project_name = query.where.args[1].value
-
-        # get the project id from the project name
-        project_controller = ProjectController()
-        project_id = project_controller.get(name=project_name).id
-        kb_list = controller.list(project_id=project_id)
-
-        columns = self.information_schema['KNOWLEDGE_BASES']
-
-        # columns: NAME, PROJECT, MODEL, STORAGE, PARAMS
-        data = []
-
-        for kb in kb_list:
-            embedding_model = kb.embedding_model
-            vector_database = kb.vector_database
-            vector_database_name = '' if vector_database is None else vector_database.name
-
-            data.append((
-                kb.name,
-                project_name,
-                embedding_model.name if embedding_model is not None else None,
-                vector_database_name + '.' + kb.vector_database_table,
-                to_json(kb.params),
-            ))
-
-        return pd.DataFrame(data, columns=columns)
-
-    def _get_skills(self, query: ASTNode = None):
-        skills_controller = SkillsController()
-        project_name = None
-        if (
-                isinstance(query, Select)
-                and type(query.where) is BinaryOperation
-                and query.where.op == '='
-                and query.where.args[0].parts == ['project']
-                and isinstance(query.where.args[1], Constant)
-        ):
-            project_name = query.where.args[1].value
-
-        all_skills = skills_controller.get_skills(project_name)
-
-        columns = self.information_schema['SKILLS']
-
-        # NAME, PROJECT, TYPE, PARAMS
-        data = [(s.name, project_name, s.type, s.params) for s in all_skills]
-        return pd.DataFrame(data, columns=columns)
-
-    def _get_agents(self, query: ASTNode = None):
-        agents_controller = AgentsController(self)
-        project_name = None
-        if (
-                isinstance(query, Select)
-                and type(query.where) is BinaryOperation
-                and query.where.op == '='
-                and query.where.args[0].parts == ['project']
-                and isinstance(query.where.args[1], Constant)
-        ):
-            project_name = query.where.args[1].value
-
-        all_agents = agents_controller.get_agents(project_name)
-
-        columns = self.information_schema['AGENTS']
-
-        # NAME, PROJECT, MODEL, SKILLS, PARAMS
-        data = [(a.name, project_name, a.model_name, list(map(lambda s: s.name, a.skills)), to_json(a.params)) for a in all_agents]
-        return pd.DataFrame(data, columns=columns)
-
-    def _get_databases(self, query: ASTNode = None):
-        columns = self.information_schema["DATABASES"]
-
-        project = self.database_controller.get_list(with_secrets=self.session.show_secrets)
-        data = [
-            [x["name"], x["type"], x["engine"], to_json(x.get("connection_data"))]
-            for x in project
-        ]
-
-        df = pd.DataFrame(data, columns=columns)
-        return df
-
-    def _get_models(self, query: ASTNode = None):
-        columns = self.information_schema["MODELS"]
-        data = []
-        for project_name in self.get_projects_names():
-            project = self.database_controller.get_project(name=project_name)
-            project_models = project.get_models()
-            for row in project_models:
-                table_name = row["name"]
-                table_meta = row["metadata"]
-                if table_meta["active"] is not True:
-                    continue
-                data.append(
-                    [
-                        table_name,
-                        table_meta["engine"],
-                        project_name,
-                        table_meta["version"],
-                        table_meta["status"],
-                        table_meta["accuracy"],
-                        table_meta["predict"],
-                        table_meta["update_status"],
-                        table_meta["mindsdb_version"],
-                        table_meta["error"],
-                        table_meta["select_data_query"],
-                        to_json(table_meta["training_options"]),
-                        table_meta["current_training_phase"],
-                        table_meta["total_training_phases"],
-                        table_meta["training_phase_name"],
-                        table_meta["label"],
-                        row["created_at"],
-                        table_meta["training_time"],
-                    ]
-                )
-            # TODO optimise here
-            # if target_table is not None and target_table != project_name:
-            #     continue
-
-        df = pd.DataFrame(data, columns=columns)
-        return df
-
-    def _get_models_versions(self, query: ASTNode = None):
-        columns = self.information_schema["MODELS_VERSIONS"]
-        data = []
-        for project_name in self.get_projects_names():
-            project = self.database_controller.get_project(name=project_name)
-            project_models = project.get_models(active=None)
-            for row in project_models:
-                table_name = row["name"]
-                table_meta = row["metadata"]
-                data.append(
-                    [
-                        table_name,
-                        table_meta["engine"],
-                        project_name,
-                        table_meta["active"],
-                        table_meta["version"],
-                        table_meta["status"],
-                        table_meta["accuracy"],
-                        table_meta["predict"],
-                        table_meta["update_status"],
-                        table_meta["mindsdb_version"],
-                        table_meta["error"],
-                        table_meta["select_data_query"],
-                        to_json(table_meta["training_options"]),
-                        table_meta["label"],
-                        row["created_at"],
-                        table_meta["training_time"],
-                    ]
-                )
-
-        df = pd.DataFrame(data, columns=columns)
-        return df
-
-    def _get_columns(self, query: ASTNode = None):
-        columns = self.information_schema["COLUMNS"]
-
-        # NOTE there is a lot of types in mysql, but listed below should be enough for our purposes
-        row_templates = {
-            "text": [
-                "def",
-                "SCHEMA_NAME",
-                "TABLE_NAME",
-                "COLUMN_NAME",
-                "COL_INDEX",
-                None,
-                "YES",
-                "varchar",
-                1024,
-                3072,
-                None,
-                None,
-                None,
-                "utf8",
-                "utf8_bin",
-                "varchar(1024)",
-                None,
-                None,
-                "select",
-                None,
-                None,
-            ],
-            "timestamp": [
-                "def",
-                "SCHEMA_NAME",
-                "TABLE_NAME",
-                "COLUMN_NAME",
-                "COL_INDEX",
-                "CURRENT_TIMESTAMP",
-                "YES",
-                "timestamp",
-                None,
-                None,
-                None,
-                None,
-                0,
-                None,
-                None,
-                "timestamp",
-                None,
-                None,
-                "select",
-                None,
-                None,
-            ],
-            "bigint": [
-                "def",
-                "SCHEMA_NAME",
-                "TABLE_NAME",
-                "COLUMN_NAME",
-                "COL_INDEX",
-                None,
-                "YES",
-                "bigint",
-                None,
-                None,
-                20,
-                0,
-                None,
-                None,
-                None,
-                "bigint unsigned",
-                None,
-                None,
-                "select",
-                None,
-                None,
-            ],
-            "float": [
-                "def",
-                "SCHEMA_NAME",
-                "TABLE_NAME",
-                "COLUMN_NAME",
-                "COL_INDEX",
-                None,
-                "YES",
-                "float",
-                None,
-                None,
-                12,
-                0,
-                None,
-                None,
-                None,
-                "float",
-                None,
-                None,
-                "select",
-                None,
-                None,
-            ],
-        }
-
-        result = []
-
-        for table_name in self.information_schema:
-            table_columns = self.information_schema[table_name]
-            for i, column_name in enumerate(table_columns):
-                result_row = row_templates["text"].copy()
-                result_row[1] = "information_schema"
-                result_row[2] = table_name
-                result_row[3] = column_name
-                result_row[4] = i
-                result.append(result_row)
-
-        mindsdb_dn = self.get("MINDSDB")
-        for table_row in mindsdb_dn.get_tables():
-            table_name = table_row.TABLE_NAME
-            table_columns = mindsdb_dn.get_table_columns(table_name)
-            for i, column_name in enumerate(table_columns):
-                result_row = row_templates["text"].copy()
-                result_row[1] = "mindsdb"
-                result_row[2] = table_name
-                result_row[3] = column_name
-                result_row[4] = i
-                result.append(result_row)
-
-        files_dn = self.get("FILES")
-        for table_name in files_dn.get_tables():
-            table_columns = files_dn.get_table_columns(table_name)
-            for i, column_name in enumerate(table_columns):
-                result_row = row_templates["text"].copy()
-                result_row[1] = "files"
-                result_row[2] = table_name
-                result_row[3] = column_name
-                result_row[4] = i
-                result.append(result_row)
-
-        df = pd.DataFrame(result, columns=columns)
-        return df
-
-    def _get_schemata(self, query: ASTNode = None):
-        columns = self.information_schema["SCHEMATA"]
-
-        databases_meta = self.session.database_controller.get_list()
-        data = [
-            ["def", x["name"], "utf8mb4", "utf8mb4_0900_ai_ci", None]
-            for x in databases_meta
-        ]
-
-        df = pd.DataFrame(data, columns=columns)
-        return df
-
-    def _get_engines(self, query: ASTNode = None):
-        columns = self.information_schema["ENGINES"]
-        data = [
-            [
-                "InnoDB",
-                "DEFAULT",
-                "Supports transactions, row-level locking, and foreign keys",
-                "YES",
-                "YES",
-                "YES",
-            ]
-        ]
-
-        df = pd.DataFrame(data, columns=columns)
-        return df
-
-    def _get_charsets(self, query: ASTNode = None):
-        columns = self.information_schema["CHARACTER_SETS"]
-        data = [
-            ["utf8", "UTF-8 Unicode", "utf8_general_ci", 3],
-            ["latin1", "cp1252 West European", "latin1_swedish_ci", 1],
-            ["utf8mb4", "UTF-8 Unicode", "utf8mb4_general_ci", 4],
-        ]
-
-        df = pd.DataFrame(data, columns=columns)
-        return df
-
-    def _get_collations(self, query: ASTNode = None):
-        columns = self.information_schema["COLLATIONS"]
-        data = [
-            ["utf8_general_ci", "utf8", 33, "Yes", "Yes", 1, "PAD SPACE"],
-            ["latin1_swedish_ci", "latin1", 8, "Yes", "Yes", 1, "PAD SPACE"],
-        ]
-
-        df = pd.DataFrame(data, columns=columns)
-        return df
-
-    def _get_empty_table(self, table_name, query: ASTNode = None):
-        columns = self.information_schema[table_name]
-        data = []
-
-        df = pd.DataFrame(data, columns=columns)
-        return df
-
-=======
         return {
             name: table
             for name, table in self.tables.items()
             if table.visible
         }
 
->>>>>>> 384e5f80
     def query(self, query: ASTNode, session=None):
         query_tables = [x[1] for x in get_query_tables(query)]
 
