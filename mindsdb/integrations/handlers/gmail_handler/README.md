# Gmail API Integration

This handler integrates with the [Gmail API](https://developers.google.com/gmail/api/guides/overview)
to make emails data available to use for model training and automate email responses.

## Example: Automate your Email response

To see how the Gmail handler is used, let's walk through the steps to create a simple model which will let us respond to incoming email automatically.

## Connect to the Gmail API

To use the Gmail API we need to set up a Google Cloud Project and a Google Account with Gmail enabled.

Before proceeding further, we will need to enable the Gmail API from the Google Cloud Console.

We will also need to create OAuth Client Ids for authenticating users, and possibly an Auth Consent Screen (if this is the first time we're setting up OAuth).

Setting up OAuth Client Id will give us a credentials file which we will need in our mindsdb setup. You can find more information on how to do
this [here](https://developers.google.com/gmail/api/quickstart/python).

**Optional:**  The credentials file can be stored in the gmail_handler folder in
the `mindsdb/integrations/handlers/gmail_handler` directory.

~~~~sql
CREATE DATABASE mindsdb_gmail
WITH ENGINE = 'gmail',
parameters = {
    "credentials_file": "mindsdb/integrations/handlers/gmail_handler/credentials.json",
    -- "scopes": ['SCOPE_1', 'SCOPE_2', ...] -- Optional scopes. By default 'https://.../gmail.compose' & 'https://.../gmail.readonly' scopes are used
};    
~~~~

This creates a database called mindsdb_gmail. This database ships with a table called emails that we can use to search for
emails as well as to write emails.

You can also create a database by giving the credentials file from a s3 pre signed url. To do this you need to pass in the credentials_file parameter as a signed url. For example:

~~~~sql
CREATE DATABASE mindsdb_gmail
WITH ENGINE = 'gmail',
parameters = {
    "s3_credentials_file": "https://s3.amazonaws.com/your_bucket/credentials.json?AWSAccessKeyId=your_access_key&Expires=your_expiry&Signature=your_signature",
    -- "scopes": ['SCOPE_1', 'SCOPE_2', ...] -- Optional scopes. By default 'https://.../gmail.compose' & 'https://.../gmail.readonly' scopes are used
};
~~~~



## Searching for emails

Let's get a list of emails from our mailbox using the `SELECT` query.

~~~~sql
SELECT *
FROM mindsdb_gmail.emails
WHERE query = 'alert from:*@google.com'
AND label_ids = "INBOX,UNREAD"
LIMIT 20;
~~~~
This will search your Gmail inbox for any email which contains the text `alert` and is from `google.com` domain (notice the use of the wildcard `*`).

The returned result should have ROWs like this,

| id | message_id | thread_id | label_ids | sender | to | date | subject | snippet | history_id | size_estimate | body | attachments |
| ----------- | ----------- | ----------- | ----------- | ----------- | ----------- | ----------- | ----------- | ----------- | ----------- | ----------- | ----------- | ----------- |
| 187d3420d1a8690a     | <oXgFXqq1yB7x2OpCf0cBaw@notifications.google.com> | 187d3420d1a8690a | ["UNREAD","CATEGORY_UPDATES","INBOX"] | "Google" <no-reply@accounts.google.com> | test@gmail.com | Sun, 30 Apr 2023 17:42:12 GMT | Security alert | Application was granted access to your Google Account test@gmail.com If you did not grant access, you should check this activity and secure your account. Check activity You can also see | 232290 | 200854 | [image: Google] Application was granted access to your Google Account test@gmail.com If you did not grant access, you should check this activity and secure your account. Check activity... | [{"filename": "test.pdf", "mimeType": "application/pdf", "attachmentId": "ANGjdJ_V7MKXakDKYhP3rHPsEE72qHtXXBqseBeXJje2kJK-ksm-h9NtDQxnO1R_1FS6e2H6BqryLQS0q2-nEN3jpnUHQXjeMSJ4-HtYQcDoyJk3-e5eBW64-mnlqajKTxMWPKkGjD1Gs99-EYHC_hrTDI_N09hXkKWAgrS5BNLjI1azMo5eA"}, {"filename": "test.doc", "mimeType": "application/msword", "attachmentId": "ANGjdJ9iw-cJls_xTfX7bXMdHjmNp3aP9fiFjKKjvnJPKJijolW8Mv-H4-tCRyuA8xOktd8KMbqfxwVmM68TPxkwMq4YOEV3sHoVoBPUoyAWK-CpRFhnFaZu9CJpF264nVYJv7Kqz52qgzkGHqvdBR82WWMfGZxP8XLp6_EYcyVvFdOFHzZc30QJb"}] |

where
* query - The search term. The query parameter supports all the search terms we can use with gmail. For more details please check [this link](https://support.google.com/mail/answer/7190)
* label_ids - A comma separated string of labels to search for. E.g. "INBOX,UNREAD" will search for unread emails in inbox, "SENT" will search for emails in the sent folder.
<<<<<<< HEAD
* include_spam_trash - BOOLEAN (TRUE / FALSE). By default it is FALSE. If included, the search will cover the SPAM and TRASH folders.
* include_attachments - BOOLEAN (TRUE / FALSE). By default it is FALSE. If included, the search will include emails with attachments.
=======
* include_spam_trash - BOOLEAN (TRUE / FALSE). By default, it is FALSE. If included, the search will cover the SPAM and TRASH folders.
>>>>>>> 654c69eb

## Writing Emails

To write email we need to pass the destination email address, email subject and email body text. When replying to an email if we want to create email threads, then we must also pass the thread_id as well as the message_id to which we're replying.

~~~~sql
INSERT INTO mindsdb_gmail.emails (thread_id, message_id, to_email, subject, body)
VALUES ('187cbdd861350934d', '8e54ccfd-abd0-756b-a12e-f7bc95ebc75b@Spark', 'test@example2.com', 'Trying out MindsDB',
        'This seems awesome. You must try it out whenever you can.')

~~~~

## Creating a model to automate email replies

Now that we know how to pull emails into our database as well as how to write emails, we can make use of OpenAPI or other AI APIs to write replies for us. For example, the below creates a model using the OpenAI's `gpt-3.5-turbo` model.

~~~~sql
CREATE MODEL mindsdb.gpt_model
PREDICT response
USING
engine = 'openai',
max_tokens = 500,
api_key = 'your_api_key', 
model_name = 'gpt-3.5-turbo',
prompt_template = 'From input message: {{body}}\
by from_user: {{sender}}\
In less than 500 characters, write an email response to {{sender}} in the following format:\
Start with proper salutation and respond with a short message in a casual tone, and sign the email with my name mindsdb';
~~~~

## Find spam emails
You can check if an email is spam or not by using the pretrained model of hugging face. To do this, you can use the following query:
* First you have to create a model:
~~~~sql
CREATE MODEL mindsdb.spam_classifier                           
PREDICT PRED                           
USING
  engine = 'huggingface',              
  task = 'text-classification',        
  model_name = 'mrm8488/bert-tiny-finetuned-sms-spam-detection', 
  input_column = 'text_spammy',        
  labels = ['ham', 'spam'];
~~~~
* Then you can have to create a view of the email table that contains the snippet or the body of the email. For example by using the snippet:
~~~~sql
CREATE VIEW mindsdb.emails_text AS(
    SELECT snippet AS text_spammy
    FROM mindsdb_gmail.emails
)
~~~~
* Finally, you can use the model to predict if an email is spam or not:
~~~~sql
SELECT h.PRED, h.PRED_explain, t.text_spammy AS input_text
FROM mindsdb.emails_text AS t
JOIN mindsdb.spam_classifier AS h;
~~~~

## Find the email sentiment
First create the model to find the sentiment of the email:
~~~~sql
CREATE MODEL email_sentiment_classifier
PREDICT sentiment
USING engine='huggingface',
  model_name= 'cardiffnlp/twitter-roberta-base-sentiment',
  input_column = 'email',
  labels=['negative','neutral','positive'];
~~~~

Then create a view of the email table that contains the snippet or the body of the email.For example by using the snippet:
~~~~sql
CREATE VIEW mindsdb.emails_text AS(
    SELECT snippet AS email
    FROM mindsdb_gmail.emails
)

~~~~
Finally, you can use the model to predict the sentiment of the email:
~~~~sql
SELECT input.email , model.sentiment
FROM  mindsdb.emails_text AS input
JOIN email_sentiment_classifier AS model;
~~~~

## Delete emails
You can delete emails by using the following query:
~~~~sql
DELETE FROM mindsdb_gmail.emails
WHERE message_id = '187cbdd861350934d';
~~~~

# Update email labels
You can update the labels of an email by using the following query:
~~~~sql
UPDATE mindsdb_gmail.emails
set addLabel="SPAM",removeLabel = "UNREAD"
WHERE message_id = '187cbdd861350934d';<|MERGE_RESOLUTION|>--- conflicted
+++ resolved
@@ -68,12 +68,9 @@
 where
 * query - The search term. The query parameter supports all the search terms we can use with gmail. For more details please check [this link](https://support.google.com/mail/answer/7190)
 * label_ids - A comma separated string of labels to search for. E.g. "INBOX,UNREAD" will search for unread emails in inbox, "SENT" will search for emails in the sent folder.
-<<<<<<< HEAD
 * include_spam_trash - BOOLEAN (TRUE / FALSE). By default it is FALSE. If included, the search will cover the SPAM and TRASH folders.
 * include_attachments - BOOLEAN (TRUE / FALSE). By default it is FALSE. If included, the search will include emails with attachments.
-=======
-* include_spam_trash - BOOLEAN (TRUE / FALSE). By default, it is FALSE. If included, the search will cover the SPAM and TRASH folders.
->>>>>>> 654c69eb
+
 
 ## Writing Emails
 
