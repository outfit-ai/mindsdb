--- conflicted
+++ resolved
@@ -21,12 +21,7 @@
         psycopg[binary]>=1.15.3 \
         pymongo certifi \
         snowflake-connector-python>=2.7.6 \
-<<<<<<< HEAD
-        clickhouse-driver clickhouse-sqlalchemy \
-=======
-        snowflake-sqlalchemy>=1.4.3 \
         clickhouse-driver \
->>>>>>> 7131e2a9
         scylla-driver && \
     pip install git+https://github.com/StpMax/clickhouse-sqlalchemy@5eadc4f && \
     pip install --prefer-binary --no-cache-dir \
