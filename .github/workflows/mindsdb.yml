name: MindsDB workflow

on:
  push:
  pull_request:
    branches:
      - stable
    paths-ignore:
      - 'docs/**'
      - 'README.md'

jobs:
  matrix_prep:
    runs-on: ubuntu-latest
    outputs:
      matrix: ${{ steps.set-matrix.outputs.matrix }}
    steps:
      - uses: actions/checkout@v2
      - id: set-matrix
        uses: JoshuaTheMiller/conditional-build-matrix@0.0.1
        with:
          filter: '[?runOn==`${{ github.ref }}` || runOn==`always`]'
  test:
    needs: matrix_prep
    strategy:
      matrix: ${{fromJson(needs.matrix_prep.outputs.matrix)}}
    name: Tests
    runs-on: ${{ matrix.runs_on }}
    steps:
    - uses: actions/checkout@v2
    - name: Set up Python ${{ matrix.python-version }}
      uses: actions/setup-python@v2
      with:
        python-version: ${{ matrix.python-version }}
    - name: Install dependencies
      run: |
        #python -m pip install --upgrade pip==21.0.1
        pip install 'pymssql >= 2.1.4'
        pip install boto3
        pip install --no-cache-dir .
      shell: bash
      env:
        ACCESS_KEY:  ${{ secrets.GH_ACCESS_KEY }}
        mindsdb_github_masterkey: ${{secrets.mindsdb_github_masterkey}}
    - name: Install dependencies Windows
      run: |
        if [ "$RUNNER_OS" == "Windows" ]; then
          pip install torch==1.7.0+cpu torchvision==0.8.1+cpu -f https://download.pytorch.org/whl/torch_stable.html;
        fi
      shell: bash
      env:
        CHECK_FOR_UPDATES: False
    - name: Install lightwood/staging if it's not mindsdb/stable or mindsdb/staging
<<<<<<< HEAD
      if: ${{ github.ref != 'refs/heads/stable' && github.ref != 'refs/heads/staging' }}
=======
      if: ${{ github.ref != 'refs/heads/stable' }}
>>>>>>> a24cc2e3
      run: |
          pip install git+https://github.com/mindsdb/lightwood.git@staging --upgrade --no-cache-dir
    - name: Run integration api and flow tests
      run: |
        if [ "$RUNNER_OS" == "Linux" ]; then
          mkdir -p ~/.ssh/
          echo "$DB_MACHINE_KEY" > ~/.ssh/db_machine
          sudo chmod 600 ~/.ssh/db_machine
          echo "$DB_MACHINE_MS_KEY" > ~/.ssh/db_machine_ms
          sudo chmod 600 ~/.ssh/db_machine_ms
          echo "$DATABASE_CREDENTIALS" > ~/.mindsdb_credentials.json
          sudo chmod 644 ~/.mindsdb_credentials.json

          export USE_EXTERNAL_DB_SERVER="1"

          # Redis Stream
          # echo -e "\n===============\ntest Redis Stream Integration\n===============\n"
          # python tests/integration_tests/flows/test_redis.py

          # Kafka Stream
          # echo -e "\n===============\ntest Kafka Stream Integration\n===============\n"
          # python tests/integration_tests/flows/test_kafka.py

          # Company independent
          echo -e "\n===============\ntest company independent\n===============\n"
          python tests/integration_tests/flows/test_company_independent.py

          # HTTP
          echo -e "\n===============\ntest HTTP\n===============\n"
          python tests/integration_tests/flows/test_http.py

          # ClickHouse
          echo -e "\n===============\ntest ClickHouse\n===============\n"
          python tests/integration_tests/flows/test_clickhouse.py

          # MsSQL
          echo -e "\n===============\ntest MsSQL\n===============\n"
          python tests/integration_tests/flows/test_mssql.py


          # MongoDB
          #echo -e "\n===============\ntest MongoDB\n===============\n"
          #python tests/integration_tests/flows/test_mongo.py


          # PostgreSQL
          echo -e "\n===============\ntest PostgreSQL\n===============\n"
          python tests/integration_tests/flows/test_postgres.py


          # MySQL
          echo -e "\n===============\ntest MySQL\n===============\n"
          python tests/integration_tests/flows/test_mysql.py


          # MariaDB
          echo -e "\n===============\ntest MariaDB\n===============\n"
          python tests/integration_tests/flows/test_mariadb.py


          # user flow 1
          echo -e "\n===============\ntest user flow 1\n===============\n"
          python tests/integration_tests/flows/test_user_flow_1.py


          # user flow 2
          echo -e "\n===============\ntest user flow 2\n===============\n"
          python tests/integration_tests/flows/test_user_flow_2.py

          # flow with mistakes
          echo -e "\n===============\nflow with mistakes\n===============\n"
          python tests/integration_tests/flows/test_mistakes.py
        fi
      shell: bash
      env:
        CHECK_FOR_UPDATES: False
        DB_MACHINE_KEY: ${{secrets.DB_MACHINE_KEY}}
        DB_MACHINE_MS_KEY: ${{secrets.DB_MACHINE_MS_KEY}}
        DATABASE_CREDENTIALS: ${{secrets.DATABASE_CREDENTIALS}}
        AWS_SECRET_ACCESS_KEY: ${{secrets.AWS_SECRET_ACCESS_KEY}}
        AWS_ACCESS_KEY_ID: ${{secrets.AWS_ACCESS_KEY_ID}}

  deploy_to_pypi:
    runs-on: ubuntu-latest
    needs: test
    if: github.ref == 'refs/heads/stable' && github.actor != 'mindsdbadmin'
    steps:
    - uses: actions/checkout@v2
    - name: Set up Python
      uses: actions/setup-python@v2
      with:
        python-version: '3.7'
    - name: Install dependencies
      run: |
        python -m pip install --upgrade pip
        pip install setuptools wheel twine
    - name: Build and publish
      env:
        TWINE_USERNAME:  __token__
        TWINE_PASSWORD: ${{ secrets.PYPI_PASSWORD }}
      run: |
        python setup.py sdist
        twine upload dist/*
    - name: Install latest version from pypi to see that all is working
      run: |
        sleep 90
        pip install mindsdb

  create_version_file:
    runs-on: ubuntu-latest
    needs: test
    if: github.ref == 'refs/heads/stable' && github.actor != 'mindsdbadmin'
    steps:
    - uses: actions/checkout@v2
    - name: Set up Python
      uses: actions/setup-python@v2
      with:
        python-version: '3.7'
    - name: Create version files
      run: |
        python create_version_file.py beta

    - name: Sync version file to s3
      uses: jakejarvis/s3-sync-action@master
      with:
        args: --acl public-read --follow-symlinks
      env:
        AWS_S3_BUCKET: 'mindsdb-installer'
        AWS_ACCESS_KEY_ID: ${{ secrets.AWS_ACCESS_KEY_ID }}
        AWS_SECRET_ACCESS_KEY: ${{ secrets.AWS_SECRET_ACCESS_KEY }}
        AWS_REGION: 'us-west-2'
        SOURCE_DIR: 'distributions/ver/dist'
        DEST_DIR: 'mindsdb-installer/ver'<|MERGE_RESOLUTION|>--- conflicted
+++ resolved
@@ -50,12 +50,8 @@
       shell: bash
       env:
         CHECK_FOR_UPDATES: False
-    - name: Install lightwood/staging if it's not mindsdb/stable or mindsdb/staging
-<<<<<<< HEAD
-      if: ${{ github.ref != 'refs/heads/stable' && github.ref != 'refs/heads/staging' }}
-=======
+    - name: Install lightwood/staging if it's not mindsdb/stable
       if: ${{ github.ref != 'refs/heads/stable' }}
->>>>>>> a24cc2e3
       run: |
           pip install git+https://github.com/mindsdb/lightwood.git@staging --upgrade --no-cache-dir
     - name: Run integration api and flow tests
